// Copyright 2020 Tyler Neely
//
// Licensed under the Apache License, Version 2.0 (the "License");
// you may not use this file except in compliance with the License.
// You may obtain a copy of the License at
//
// http://www.apache.org/licenses/LICENSE-2.0
//
// Unless required by applicable law or agreed to in writing, software
// distributed under the License is distributed on an "AS IS" BASIS,
// WITHOUT WARRANTIES OR CONDITIONS OF ANY KIND, either express or implied.
// See the License for the specific language governing permissions and
// limitations under the License.

use crate::db::{DBAccess, DB};
use crate::{ffi, Error, ReadOptions, WriteBatch};
use libc::{c_char, c_uchar, size_t};
use std::marker::PhantomData;
use std::slice;

/// A type alias to keep compatibility. See [`DBRawIteratorWithThreadMode`] for details
pub type DBRawIterator<'a> = DBRawIteratorWithThreadMode<'a, DB>;

/// An iterator over a database or column family, with specifiable
/// ranges and direction.
///
/// This iterator is different to the standard ``DBIteratorWithThreadMode`` as it aims Into
/// replicate the underlying iterator API within RocksDB itself. This should
/// give access to more performance and flexibility but departs from the
/// widely recognised Rust idioms.
///
/// ```
/// use rocksdb::{DB, Options};
///
/// let path = "_path_for_rocksdb_storage4";
/// {
///     let db = DB::open_default(path).unwrap();
///     let mut iter = db.raw_iterator();
///
///     // Forwards iteration
///     iter.seek_to_first();
///     while iter.valid() {
///         println!("Saw {:?} {:?}", iter.key(), iter.value());
///         iter.next();
///     }
///
///     // Reverse iteration
///     iter.seek_to_last();
///     while iter.valid() {
///         println!("Saw {:?} {:?}", iter.key(), iter.value());
///         iter.prev();
///     }
///
///     // Seeking
///     iter.seek(b"my key");
///     while iter.valid() {
///         println!("Saw {:?} {:?}", iter.key(), iter.value());
///         iter.next();
///     }
///
///     // Reverse iteration from key
///     // Note, use seek_for_prev when reversing because if this key doesn't exist,
///     // this will make the iterator start from the previous key rather than the next.
///     iter.seek_for_prev(b"my key");
///     while iter.valid() {
///         println!("Saw {:?} {:?}", iter.key(), iter.value());
///         iter.prev();
///     }
/// }
/// let _ = DB::destroy(&Options::default(), path);
/// ```
pub struct DBRawIteratorWithThreadMode<'a, D: DBAccess> {
    inner: std::ptr::NonNull<ffi::rocksdb_iterator_t>,

    /// When iterate_lower_bound or iterate_upper_bound are set, the inner
    /// C iterator keeps a pointer to the upper bound inside `_readopts`.
    /// Storing this makes sure the upper bound is always alive when the
    /// iterator is being used.
    ///
    /// And yes, we need to store the entire ReadOptions structure since C++
    /// ReadOptions keep reference to C rocksdb_readoptions_t wrapper which
    /// point to vectors we own.  See issue #660.
    _readopts: ReadOptions,

    db: PhantomData<&'a D>,
}

impl<'a, D: DBAccess> DBRawIteratorWithThreadMode<'a, D> {
    pub(crate) fn new(db: &D, readopts: ReadOptions) -> Self {
<<<<<<< HEAD
        let inner = unsafe { ffi::rocksdb_create_iterator(db.inner(), readopts.inner) };
        Self::from_inner(inner, readopts)
=======
        Self {
            inner: unsafe { db.create_iterator(&readopts) },
            _readopts: readopts,
            db: PhantomData,
        }
>>>>>>> 52b25b66
    }

    pub(crate) fn new_cf(
        db: &'a D,
        cf_handle: *mut ffi::rocksdb_column_family_handle_t,
        readopts: ReadOptions,
    ) -> Self {
<<<<<<< HEAD
        let inner =
            unsafe { ffi::rocksdb_create_iterator_cf(db.inner(), readopts.inner, cf_handle) };
        Self::from_inner(inner, readopts)
    }

    fn from_inner(inner: *mut ffi::rocksdb_iterator_t, readopts: ReadOptions) -> Self {
        // This unwrap will never fail since rocksdb_create_iterator and
        // rocksdb_create_iterator_cf functions always return non-null.  They
        // use new and deference the result so any nulls would end up in SIGSEGV
        // there and we have bigger issue.
        let inner = std::ptr::NonNull::new(inner).unwrap();
        Self {
            inner,
=======
        Self {
            inner: unsafe { db.create_iterator_cf(cf_handle, &readopts) },
>>>>>>> 52b25b66
            _readopts: readopts,
            db: PhantomData,
        }
    }

    /// Returns `true` if the iterator is valid. An iterator is invalidated when
    /// it reaches the end of its defined range, or when it encounters an error.
    ///
    /// To check whether the iterator encountered an error after `valid` has
    /// returned `false`, use the [`status`](DBRawIteratorWithThreadMode::status) method. `status` will never
    /// return an error when `valid` is `true`.
    pub fn valid(&self) -> bool {
        unsafe { ffi::rocksdb_iter_valid(self.inner.as_ptr()) != 0 }
    }

    /// Returns an error `Result` if the iterator has encountered an error
    /// during operation. When an error is encountered, the iterator is
    /// invalidated and [`valid`](DBRawIteratorWithThreadMode::valid) will return `false` when called.
    ///
    /// Performing a seek will discard the current status.
    pub fn status(&self) -> Result<(), Error> {
        unsafe {
            ffi_try!(ffi::rocksdb_iter_get_error(self.inner.as_ptr()));
        }
        Ok(())
    }

    /// Seeks to the first key in the database.
    ///
    /// # Examples
    ///
    /// ```rust
    /// use rocksdb::{DB, Options};
    ///
    /// let path = "_path_for_rocksdb_storage5";
    /// {
    ///     let db = DB::open_default(path).unwrap();
    ///     let mut iter = db.raw_iterator();
    ///
    ///     // Iterate all keys from the start in lexicographic order
    ///     iter.seek_to_first();
    ///
    ///     while iter.valid() {
    ///         println!("{:?} {:?}", iter.key(), iter.value());
    ///         iter.next();
    ///     }
    ///
    ///     // Read just the first key
    ///     iter.seek_to_first();
    ///
    ///     if iter.valid() {
    ///         println!("{:?} {:?}", iter.key(), iter.value());
    ///     } else {
    ///         // There are no keys in the database
    ///     }
    /// }
    /// let _ = DB::destroy(&Options::default(), path);
    /// ```
    pub fn seek_to_first(&mut self) {
        unsafe {
            ffi::rocksdb_iter_seek_to_first(self.inner.as_ptr());
        }
    }

    /// Seeks to the last key in the database.
    ///
    /// # Examples
    ///
    /// ```rust
    /// use rocksdb::{DB, Options};
    ///
    /// let path = "_path_for_rocksdb_storage6";
    /// {
    ///     let db = DB::open_default(path).unwrap();
    ///     let mut iter = db.raw_iterator();
    ///
    ///     // Iterate all keys from the end in reverse lexicographic order
    ///     iter.seek_to_last();
    ///
    ///     while iter.valid() {
    ///         println!("{:?} {:?}", iter.key(), iter.value());
    ///         iter.prev();
    ///     }
    ///
    ///     // Read just the last key
    ///     iter.seek_to_last();
    ///
    ///     if iter.valid() {
    ///         println!("{:?} {:?}", iter.key(), iter.value());
    ///     } else {
    ///         // There are no keys in the database
    ///     }
    /// }
    /// let _ = DB::destroy(&Options::default(), path);
    /// ```
    pub fn seek_to_last(&mut self) {
        unsafe {
            ffi::rocksdb_iter_seek_to_last(self.inner.as_ptr());
        }
    }

    /// Seeks to the specified key or the first key that lexicographically follows it.
    ///
    /// This method will attempt to seek to the specified key. If that key does not exist, it will
    /// find and seek to the key that lexicographically follows it instead.
    ///
    /// # Examples
    ///
    /// ```rust
    /// use rocksdb::{DB, Options};
    ///
    /// let path = "_path_for_rocksdb_storage7";
    /// {
    ///     let db = DB::open_default(path).unwrap();
    ///     let mut iter = db.raw_iterator();
    ///
    ///     // Read the first key that starts with 'a'
    ///     iter.seek(b"a");
    ///
    ///     if iter.valid() {
    ///         println!("{:?} {:?}", iter.key(), iter.value());
    ///     } else {
    ///         // There are no keys in the database
    ///     }
    /// }
    /// let _ = DB::destroy(&Options::default(), path);
    /// ```
    pub fn seek<K: AsRef<[u8]>>(&mut self, key: K) {
        let key = key.as_ref();

        unsafe {
            ffi::rocksdb_iter_seek(
                self.inner.as_ptr(),
                key.as_ptr() as *const c_char,
                key.len() as size_t,
            );
        }
    }

    /// Seeks to the specified key, or the first key that lexicographically precedes it.
    ///
    /// Like ``.seek()`` this method will attempt to seek to the specified key.
    /// The difference with ``.seek()`` is that if the specified key do not exist, this method will
    /// seek to key that lexicographically precedes it instead.
    ///
    /// # Examples
    ///
    /// ```rust
    /// use rocksdb::{DB, Options};
    ///
    /// let path = "_path_for_rocksdb_storage8";
    /// {
    ///     let db = DB::open_default(path).unwrap();
    ///     let mut iter = db.raw_iterator();
    ///
    ///     // Read the last key that starts with 'a'
    ///     iter.seek_for_prev(b"b");
    ///
    ///     if iter.valid() {
    ///         println!("{:?} {:?}", iter.key(), iter.value());
    ///     } else {
    ///         // There are no keys in the database
    ///     }
    /// }
    /// let _ = DB::destroy(&Options::default(), path);
    /// ```
    pub fn seek_for_prev<K: AsRef<[u8]>>(&mut self, key: K) {
        let key = key.as_ref();

        unsafe {
            ffi::rocksdb_iter_seek_for_prev(
                self.inner.as_ptr(),
                key.as_ptr() as *const c_char,
                key.len() as size_t,
            );
        }
    }

    /// Seeks to the next key.
    pub fn next(&mut self) {
        unsafe {
            ffi::rocksdb_iter_next(self.inner.as_ptr());
        }
    }

    /// Seeks to the previous key.
    pub fn prev(&mut self) {
        unsafe {
            ffi::rocksdb_iter_prev(self.inner.as_ptr());
        }
    }

    /// Returns a slice of the current key.
    pub fn key(&self) -> Option<&[u8]> {
        if self.valid() {
            Some(self.key_impl())
        } else {
            None
        }
    }

    /// Returns a slice of the current value.
    pub fn value(&self) -> Option<&[u8]> {
        if self.valid() {
            Some(self.value_impl())
        } else {
            None
        }
    }

    /// Returns pair with slice of the current key and current value.
    pub fn item(&self) -> Option<(&[u8], &[u8])> {
        if self.valid() {
            Some((self.key_impl(), self.value_impl()))
        } else {
            None
        }
    }

    /// Returns a slice of the current key; assumes the iterator is valid.
    fn key_impl(&self) -> &[u8] {
        // Safety Note: This is safe as all methods that may invalidate the buffer returned
        // take `&mut self`, so borrow checker will prevent use of buffer after seek.
        unsafe {
            let mut key_len: size_t = 0;
            let key_len_ptr: *mut size_t = &mut key_len;
            let key_ptr = ffi::rocksdb_iter_key(self.inner.as_ptr(), key_len_ptr);
            slice::from_raw_parts(key_ptr as *const c_uchar, key_len as usize)
        }
    }

    /// Returns a slice of the current value; assumes the iterator is valid.
    fn value_impl(&self) -> &[u8] {
        // Safety Note: This is safe as all methods that may invalidate the buffer returned
        // take `&mut self`, so borrow checker will prevent use of buffer after seek.
        unsafe {
            let mut val_len: size_t = 0;
            let val_len_ptr: *mut size_t = &mut val_len;
            let val_ptr = ffi::rocksdb_iter_value(self.inner.as_ptr(), val_len_ptr);
            slice::from_raw_parts(val_ptr as *const c_uchar, val_len as usize)
        }
    }
}

impl<'a, D: DBAccess> Drop for DBRawIteratorWithThreadMode<'a, D> {
    fn drop(&mut self) {
        unsafe {
            ffi::rocksdb_iter_destroy(self.inner.as_ptr());
        }
    }
}

unsafe impl<'a, D: DBAccess> Send for DBRawIteratorWithThreadMode<'a, D> {}
unsafe impl<'a, D: DBAccess> Sync for DBRawIteratorWithThreadMode<'a, D> {}

/// A type alias to keep compatibility. See [`DBIteratorWithThreadMode`] for details
pub type DBIterator<'a> = DBIteratorWithThreadMode<'a, DB>;

/// An iterator over a database or column family, with specifiable
/// ranges and direction.
///
/// ```
/// use rocksdb::{DB, Direction, IteratorMode, Options};
///
/// let path = "_path_for_rocksdb_storage2";
/// {
///     let db = DB::open_default(path).unwrap();
///     let mut iter = db.iterator(IteratorMode::Start); // Always iterates forward
///     for (key, value) in iter {
///         println!("Saw {:?} {:?}", key, value);
///     }
///     iter = db.iterator(IteratorMode::End);  // Always iterates backward
///     for (key, value) in iter {
///         println!("Saw {:?} {:?}", key, value);
///     }
///     iter = db.iterator(IteratorMode::From(b"my key", Direction::Forward)); // From a key in Direction::{forward,reverse}
///     for (key, value) in iter {
///         println!("Saw {:?} {:?}", key, value);
///     }
///
///     // You can seek with an existing Iterator instance, too
///     iter = db.iterator(IteratorMode::Start);
///     iter.set_mode(IteratorMode::From(b"another key", Direction::Reverse));
///     for (key, value) in iter {
///         println!("Saw {:?} {:?}", key, value);
///     }
/// }
/// let _ = DB::destroy(&Options::default(), path);
/// ```
pub struct DBIteratorWithThreadMode<'a, D: DBAccess> {
    raw: DBRawIteratorWithThreadMode<'a, D>,
    direction: Direction,
    just_seeked: bool,
}

pub enum Direction {
    Forward,
    Reverse,
}

pub type KVBytes = (Box<[u8]>, Box<[u8]>);

pub enum IteratorMode<'a> {
    Start,
    End,
    From(&'a [u8], Direction),
}

impl<'a, D: DBAccess> DBIteratorWithThreadMode<'a, D> {
    pub(crate) fn new(db: &D, readopts: ReadOptions, mode: IteratorMode) -> Self {
        let mut rv = DBIteratorWithThreadMode {
            raw: DBRawIteratorWithThreadMode::new(db, readopts),
            direction: Direction::Forward, // blown away by set_mode()
            just_seeked: false,
        };
        rv.set_mode(mode);
        rv
    }

    pub(crate) fn new_cf(
        db: &'a D,
        cf_handle: *mut ffi::rocksdb_column_family_handle_t,
        readopts: ReadOptions,
        mode: IteratorMode,
    ) -> Self {
        let mut rv = DBIteratorWithThreadMode {
            raw: DBRawIteratorWithThreadMode::new_cf(db, cf_handle, readopts),
            direction: Direction::Forward, // blown away by set_mode()
            just_seeked: false,
        };
        rv.set_mode(mode);
        rv
    }

    pub fn set_mode(&mut self, mode: IteratorMode) {
        match mode {
            IteratorMode::Start => {
                self.raw.seek_to_first();
                self.direction = Direction::Forward;
            }
            IteratorMode::End => {
                self.raw.seek_to_last();
                self.direction = Direction::Reverse;
            }
            IteratorMode::From(key, Direction::Forward) => {
                self.raw.seek(key);
                self.direction = Direction::Forward;
            }
            IteratorMode::From(key, Direction::Reverse) => {
                self.raw.seek_for_prev(key);
                self.direction = Direction::Reverse;
            }
        };

        self.just_seeked = true;
    }

    /// See [`valid`](DBRawIteratorWithThreadMode::valid)
    pub fn valid(&self) -> bool {
        self.raw.valid()
    }

    /// See [`status`](DBRawIteratorWithThreadMode::status)
    pub fn status(&self) -> Result<(), Error> {
        self.raw.status()
    }
}

impl<'a, D: DBAccess> Iterator for DBIteratorWithThreadMode<'a, D> {
    type Item = KVBytes;

    fn next(&mut self) -> Option<KVBytes> {
        if !self.raw.valid() {
            return None;
        }

        // Initial call to next() after seeking should not move the iterator
        // or the first item will not be returned
        if self.just_seeked {
            self.just_seeked = false;
        } else {
            match self.direction {
                Direction::Forward => self.raw.next(),
                Direction::Reverse => self.raw.prev(),
            }
        }

        if let Some((key, value)) = self.raw.item() {
            Some((Box::from(key), Box::from(value)))
        } else {
            None
        }
    }
}

impl<'a, D: DBAccess> Into<DBRawIteratorWithThreadMode<'a, D>> for DBIteratorWithThreadMode<'a, D> {
    fn into(self) -> DBRawIteratorWithThreadMode<'a, D> {
        self.raw
    }
}

/// Iterates the batches of writes since a given sequence number.
///
/// `DBWALIterator` is returned by `DB::get_updates_since()` and will return the
/// batches of write operations that have occurred since a given sequence number
/// (see `DB::latest_sequence_number()`). This iterator cannot be constructed by
/// the application.
///
/// The iterator item type is a tuple of (`u64`, `WriteBatch`) where the first
/// value is the sequence number of the associated write batch.
///
pub struct DBWALIterator {
    pub(crate) inner: *mut ffi::rocksdb_wal_iterator_t,
}

impl DBWALIterator {
    /// Returns `true` if the iterator is valid. An iterator is invalidated when
    /// it reaches the end of its defined range, or when it encounters an error.
    ///
    /// To check whether the iterator encountered an error after `valid` has
    /// returned `false`, use the [`status`](DBWALIterator::status) method.
    /// `status` will never return an error when `valid` is `true`.
    pub fn valid(&self) -> bool {
        unsafe { ffi::rocksdb_wal_iter_valid(self.inner) != 0 }
    }

    /// Returns an error `Result` if the iterator has encountered an error
    /// during operation. When an error is encountered, the iterator is
    /// invalidated and [`valid`](DBWALIterator::valid) will return `false` when
    /// called.
    pub fn status(&self) -> Result<(), Error> {
        unsafe {
            ffi_try!(ffi::rocksdb_wal_iter_status(self.inner));
        }
        Ok(())
    }
}

impl Iterator for DBWALIterator {
    type Item = (u64, WriteBatch);

    fn next(&mut self) -> Option<(u64, WriteBatch)> {
        if !self.valid() {
            return None;
        }

        // Seek to the next write batch.
        unsafe {
            ffi::rocksdb_wal_iter_next(self.inner);
        }
        if self.valid() {
            let mut seq: u64 = 0;
            let inner = unsafe { ffi::rocksdb_wal_iter_get_batch(self.inner, &mut seq) };
            Some((seq, WriteBatch { inner }))
        } else {
            None
        }
    }
}

impl Drop for DBWALIterator {
    fn drop(&mut self) {
        unsafe {
            ffi::rocksdb_wal_iter_destroy(self.inner);
        }
    }
}<|MERGE_RESOLUTION|>--- conflicted
+++ resolved
@@ -87,16 +87,8 @@
 
 impl<'a, D: DBAccess> DBRawIteratorWithThreadMode<'a, D> {
     pub(crate) fn new(db: &D, readopts: ReadOptions) -> Self {
-<<<<<<< HEAD
-        let inner = unsafe { ffi::rocksdb_create_iterator(db.inner(), readopts.inner) };
+        let inner = unsafe { db.create_iterator(&readopts) };
         Self::from_inner(inner, readopts)
-=======
-        Self {
-            inner: unsafe { db.create_iterator(&readopts) },
-            _readopts: readopts,
-            db: PhantomData,
-        }
->>>>>>> 52b25b66
     }
 
     pub(crate) fn new_cf(
@@ -104,9 +96,7 @@
         cf_handle: *mut ffi::rocksdb_column_family_handle_t,
         readopts: ReadOptions,
     ) -> Self {
-<<<<<<< HEAD
-        let inner =
-            unsafe { ffi::rocksdb_create_iterator_cf(db.inner(), readopts.inner, cf_handle) };
+        let inner = unsafe { db.create_iterator_cf(cf_handle, &readopts) };
         Self::from_inner(inner, readopts)
     }
 
@@ -118,10 +108,6 @@
         let inner = std::ptr::NonNull::new(inner).unwrap();
         Self {
             inner,
-=======
-        Self {
-            inner: unsafe { db.create_iterator_cf(cf_handle, &readopts) },
->>>>>>> 52b25b66
             _readopts: readopts,
             db: PhantomData,
         }
