--- conflicted
+++ resolved
@@ -299,20 +299,7 @@
     /// Returns a slice of the current key.
     pub fn key(&self) -> Option<&[u8]> {
         if self.valid() {
-<<<<<<< HEAD
             Some(self.key_impl())
-=======
-            // Safety Note: This is safe as all methods that may invalidate the buffer returned
-            // take `&mut self`, so borrow checker will prevent use of buffer after seek.
-            unsafe {
-                let mut key_len: size_t = 0;
-                let key_len_ptr: *mut size_t = &mut key_len;
-                let key_ptr =
-                    ffi::rocksdb_iter_key(self.inner.as_ptr(), key_len_ptr) as *const c_uchar;
-
-                Some(slice::from_raw_parts(key_ptr, key_len as usize))
-            }
->>>>>>> 653d37f3
         } else {
             None
         }
@@ -321,7 +308,6 @@
     /// Returns a slice of the current value.
     pub fn value(&self) -> Option<&[u8]> {
         if self.valid() {
-<<<<<<< HEAD
             Some(self.value_impl())
         } else {
             None
@@ -332,18 +318,6 @@
     pub fn item(&self) -> Option<(&[u8], &[u8])> {
         if self.valid() {
             Some((self.key_impl(), self.value_impl()))
-=======
-            // Safety Note: This is safe as all methods that may invalidate the buffer returned
-            // take `&mut self`, so borrow checker will prevent use of buffer after seek.
-            unsafe {
-                let mut val_len: size_t = 0;
-                let val_len_ptr: *mut size_t = &mut val_len;
-                let val_ptr =
-                    ffi::rocksdb_iter_value(self.inner.as_ptr(), val_len_ptr) as *const c_uchar;
-
-                Some(slice::from_raw_parts(val_ptr, val_len as usize))
-            }
->>>>>>> 653d37f3
         } else {
             None
         }
@@ -356,8 +330,8 @@
         unsafe {
             let mut key_len: size_t = 0;
             let key_len_ptr: *mut size_t = &mut key_len;
-            let key_ptr = ffi::rocksdb_iter_key(self.inner, key_len_ptr) as *const c_uchar;
-            slice::from_raw_parts(key_ptr, key_len as usize)
+            let key_ptr = ffi::rocksdb_iter_key(self.inner.as_ptr(), key_len_ptr);
+            slice::from_raw_parts(key_ptr as *const c_uchar, key_len as usize)
         }
     }
 
@@ -368,8 +342,8 @@
         unsafe {
             let mut val_len: size_t = 0;
             let val_len_ptr: *mut size_t = &mut val_len;
-            let val_ptr = ffi::rocksdb_iter_value(self.inner, val_len_ptr) as *const c_uchar;
-            slice::from_raw_parts(val_ptr, val_len as usize)
+            let val_ptr = ffi::rocksdb_iter_value(self.inner.as_ptr(), val_len_ptr);
+            slice::from_raw_parts(val_ptr as *const c_uchar, val_len as usize)
         }
     }
 }
