// Copyright 2014 Tyler Neely
//
// Licensed under the Apache License, Version 2.0 (the "License");
// you may not use this file except in compliance with the License.
// You may obtain a copy of the License at
//
// http://www.apache.org/licenses/LICENSE-2.0
//
// Unless required by applicable law or agreed to in writing, software
// distributed under the License is distributed on an "AS IS" BASIS,
// WITHOUT WARRANTIES OR CONDITIONS OF ANY KIND, either express or implied.
// See the License for the specific language governing permissions and
// limitations under the License.
//

extern crate libc;

use std::collections::BTreeMap;
use std::ffi::CString;
use std::fs;
use std::ops::Deref;
use std::path::Path;
use std::slice;
use std::str::from_utf8;
use std::marker::PhantomData;

use self::libc::size_t;

use rocksdb_ffi::{self, DBCFHandle, error_message};
use rocksdb_options::{Options, WriteOptions};

pub struct DB {
    inner: rocksdb_ffi::DBInstance,
    cfs: BTreeMap<String, DBCFHandle>,
}

unsafe impl Send for DB {}
unsafe impl Sync for DB {}

pub struct WriteBatch {
    inner: rocksdb_ffi::DBWriteBatch,
}

pub struct ReadOptions {
    inner: rocksdb_ffi::DBReadOptions,
}

pub struct Snapshot<'a> {
    db: &'a DB,
    inner: rocksdb_ffi::DBSnapshot,
}

<<<<<<< HEAD
pub struct DBIterator<'a> {
    db: PhantomData<&'a DB>,
=======
pub struct DBIterator {
>>>>>>> ea77df7e
    inner: rocksdb_ffi::DBIterator,
    direction: Direction,
    just_seeked: bool,
}

#[allow(non_camel_case_types)]
pub enum Direction {
    Forward,
    Reverse,
}

impl Iterator for DBIterator {
    type Item = (Box<[u8]>, Box<[u8]>);

    fn next(&mut self) -> Option<(Box<[u8]>, Box<[u8]>)> {
        let native_iter = self.inner;
        if !self.just_seeked {
            match self.direction {
                Direction::Forward => unsafe {
                    rocksdb_ffi::rocksdb_iter_next(native_iter)
                },
                Direction::Reverse => unsafe {
                    rocksdb_ffi::rocksdb_iter_prev(native_iter)
                },
            }
        } else {
            self.just_seeked = false;
        }
        if unsafe { rocksdb_ffi::rocksdb_iter_valid(native_iter) } {
            let mut key_len: size_t = 0;
            let key_len_ptr: *mut size_t = &mut key_len;
            let mut val_len: size_t = 0;
            let val_len_ptr: *mut size_t = &mut val_len;
            let key_ptr = unsafe {
                rocksdb_ffi::rocksdb_iter_key(native_iter, key_len_ptr)
            };
            let key = unsafe {
                slice::from_raw_parts(key_ptr, key_len as usize)
            };
            let val_ptr = unsafe {
                rocksdb_ffi::rocksdb_iter_value(native_iter, val_len_ptr)
            };
            let val = unsafe {
                slice::from_raw_parts(val_ptr, val_len as usize)
            };

            Some((key.to_vec().into_boxed_slice(),
                  val.to_vec().into_boxed_slice()))
        } else {
            None
        }
    }
}

pub enum IteratorMode<'a> {
    Start,
    End,
    From(&'a [u8], Direction),
}


impl DBIterator {
    fn new<'b>(db: &DB,
               readopts: &'b ReadOptions,
               mode: IteratorMode)
               -> DBIterator {
        unsafe {
            let iterator = rocksdb_ffi::rocksdb_create_iterator(db.inner,
                                                                readopts.inner);

            let mut rv = DBIterator {
<<<<<<< HEAD
                db: PhantomData,
=======
>>>>>>> ea77df7e
                inner: iterator,
                direction: Direction::Forward, // blown away by set_mode()
                just_seeked: false,
            };

            rv.set_mode(mode);

            rv
        }
    }

    pub fn set_mode(&mut self, mode: IteratorMode) {
        unsafe {
            match mode {
                IteratorMode::Start => {
                    rocksdb_ffi::rocksdb_iter_seek_to_first(self.inner);
                    self.direction = Direction::Forward;
                }
                IteratorMode::End => {
                    rocksdb_ffi::rocksdb_iter_seek_to_last(self.inner);
                    self.direction = Direction::Reverse;
                }
                IteratorMode::From(key, dir) => {
                    rocksdb_ffi::rocksdb_iter_seek(self.inner,
                                                   key.as_ptr(),
                                                   key.len() as size_t);
                    self.direction = dir;
                }
            };
            self.just_seeked = true;
        }
    }

    pub fn valid(&self) -> bool {
        unsafe { rocksdb_ffi::rocksdb_iter_valid(self.inner) }
    }

    fn new_cf(db: &DB,
              cf_handle: DBCFHandle,
              readopts: &ReadOptions,
              mode: IteratorMode)
              -> Result<DBIterator, String> {
        unsafe {
            let iterator =
                rocksdb_ffi::rocksdb_create_iterator_cf(db.inner,
                                                        readopts.inner,
                                                        cf_handle);

            let mut rv = DBIterator {
<<<<<<< HEAD
                db: PhantomData,
=======
>>>>>>> ea77df7e
                inner: iterator,
                direction: Direction::Forward, // blown away by set_mode()
                just_seeked: false,
            };

            rv.set_mode(mode);

            Ok(rv)
        }
    }
}

impl Drop for DBIterator {
    fn drop(&mut self) {
        unsafe {
            rocksdb_ffi::rocksdb_iter_destroy(self.inner);
        }
    }
}

impl<'a> Snapshot<'a> {
    pub fn new(db: &DB) -> Snapshot {
        let snapshot = unsafe {
            rocksdb_ffi::rocksdb_create_snapshot(db.inner)
        };
        Snapshot {
            db: db,
            inner: snapshot,
        }
    }

    pub fn iterator(&self, mode: IteratorMode) -> DBIterator {
        let mut readopts = ReadOptions::new();
        readopts.set_snapshot(self);
        DBIterator::new(self.db, &readopts, mode)
    }

    pub fn get(&self, key: &[u8]) -> Result<Option<DBVector>, String> {
        let mut readopts = ReadOptions::new();
        readopts.set_snapshot(self);
        self.db.get_opt(key, &readopts)
    }

    pub fn get_cf(&self,
                  cf: DBCFHandle,
                  key: &[u8])
                  -> Result<Option<DBVector>, String> {
        let mut readopts = ReadOptions::new();
        readopts.set_snapshot(self);
        self.db.get_cf_opt(cf, key, &readopts)
    }
}

impl<'a> Drop for Snapshot<'a> {
    fn drop(&mut self) {
        unsafe {
            rocksdb_ffi::rocksdb_release_snapshot(self.db.inner, self.inner);
        }
    }
}

// This is for the DB and write batches to share the same API
pub trait Writable {
    fn put(&self, key: &[u8], value: &[u8]) -> Result<(), String>;
    fn put_cf(&self,
              cf: DBCFHandle,
              key: &[u8],
              value: &[u8])
              -> Result<(), String>;
    fn merge(&self, key: &[u8], value: &[u8]) -> Result<(), String>;
    fn merge_cf(&self,
                cf: DBCFHandle,
                key: &[u8],
                value: &[u8])
                -> Result<(), String>;
    fn delete(&self, key: &[u8]) -> Result<(), String>;
    fn delete_cf(&self, cf: DBCFHandle, key: &[u8]) -> Result<(), String>;
}

impl DB {
    pub fn open_default(path: &str) -> Result<DB, String> {
        let mut opts = Options::new();
        opts.create_if_missing(true);
        DB::open(&opts, path)
    }

    pub fn open(opts: &Options, path: &str) -> Result<DB, String> {
        DB::open_cf(opts, path, &[])
    }

    pub fn open_cf(opts: &Options,
                   path: &str,
                   cfs: &[&str])
                   -> Result<DB, String> {
        let cpath = match CString::new(path.as_bytes()) {
            Ok(c) => c,
            Err(_) => {
                return Err("Failed to convert path to CString when opening \
                            rocksdb"
                               .to_string())
            }
        };
        let cpath_ptr = cpath.as_ptr();

        let ospath = Path::new(path);
        match fs::create_dir_all(&ospath) {
<<<<<<< HEAD
            Err(_) =>
                return Err("Failed to create rocksdb directory.".to_string()),
=======
            Err(e) => {
                return Err(format!("Failed to create rocksdb directory: \
                                      {:?}",
                                   e))
            }
>>>>>>> ea77df7e
            Ok(_) => (),
        }

        let mut err: *const i8 = 0 as *const i8;
        let err_ptr: *mut *const i8 = &mut err;
        let db: rocksdb_ffi::DBInstance;
        let mut cf_map = BTreeMap::new();

        if cfs.len() == 0 {
            unsafe {
                db = rocksdb_ffi::rocksdb_open(opts.inner,
                                               cpath_ptr as *const _,
                                               err_ptr);
            }
        } else {
            let mut cfs_v = cfs.to_vec();
            // Always open the default column family
            if !cfs_v.contains(&"default") {
                cfs_v.push("default");
            }

            // We need to store our CStrings in an intermediate vector
            // so that their pointers remain valid.
            let c_cfs: Vec<CString> = cfs_v.iter()
                                           .map(|cf| {
                                               CString::new(cf.as_bytes())
                                                   .unwrap()
                                           })
                                           .collect();

            let cfnames: Vec<*const _> = c_cfs.iter()
                                              .map(|cf| cf.as_ptr())
                                              .collect();

            // These handles will be populated by DB.
            let cfhandles: Vec<rocksdb_ffi::DBCFHandle> =
                cfs_v.iter()
                     .map(|_| 0 as rocksdb_ffi::DBCFHandle)
                     .collect();

            // TODO(tyler) allow options to be passed in.
            let cfopts: Vec<rocksdb_ffi::DBOptions> =
                cfs_v.iter()
                     .map(|_| unsafe { rocksdb_ffi::rocksdb_options_create() })
                     .collect();

            // Prepare to ship to C.
            let copts: *const rocksdb_ffi::DBOptions = cfopts.as_ptr();
            let handles: *const rocksdb_ffi::DBCFHandle = cfhandles.as_ptr();
            let nfam = cfs_v.len();
            unsafe {
                db = rocksdb_ffi::rocksdb_open_column_families(opts.inner, cpath_ptr as *const _,
                                                               nfam as libc::c_int,
                                                               cfnames.as_ptr() as *const _,
                                                               copts, handles, err_ptr);
            }

            for handle in cfhandles.iter() {
                if handle.is_null() {
                    return Err("Received null column family handle from DB."
                                   .to_string());
                }
            }

            for (n, h) in cfs_v.iter().zip(cfhandles) {
                cf_map.insert(n.to_string(), h);
            }
        }

        if !err.is_null() {
            return Err(error_message(err));
        }
        if db.is_null() {
            return Err("Could not initialize database.".to_string());
        }

        Ok(DB {
            inner: db,
            cfs: cf_map,
        })
    }

    pub fn destroy(opts: &Options, path: &str) -> Result<(), String> {
        let cpath = CString::new(path.as_bytes()).unwrap();
        let cpath_ptr = cpath.as_ptr();

        let mut err: *const i8 = 0 as *const i8;
        let err_ptr: *mut *const i8 = &mut err;
        unsafe {
            rocksdb_ffi::rocksdb_destroy_db(opts.inner,
                                            cpath_ptr as *const _,
                                            err_ptr);
        }
        if !err.is_null() {
            return Err(error_message(err));
        }
        Ok(())
    }

    pub fn repair(opts: Options, path: &str) -> Result<(), String> {
        let cpath = CString::new(path.as_bytes()).unwrap();
        let cpath_ptr = cpath.as_ptr();

        let mut err: *const i8 = 0 as *const i8;
        let err_ptr: *mut *const i8 = &mut err;
        unsafe {
            rocksdb_ffi::rocksdb_repair_db(opts.inner,
                                           cpath_ptr as *const _,
                                           err_ptr);
        }
        if !err.is_null() {
            return Err(error_message(err));
        }
        Ok(())
    }

    pub fn write_opt(&self,
                     batch: WriteBatch,
                     writeopts: &WriteOptions)
                     -> Result<(), String> {
        let mut err: *const i8 = 0 as *const i8;
        let err_ptr: *mut *const i8 = &mut err;
        unsafe {
            rocksdb_ffi::rocksdb_write(self.inner,
                                       writeopts.inner,
                                       batch.inner,
                                       err_ptr);
        }
        if !err.is_null() {
            return Err(error_message(err));
        }
        return Ok(());
    }

<<<<<<< HEAD
    pub fn get(&self, key: &[u8]) -> Result<Option<DBVector>, String> {
        unsafe {
            let readopts = rocksdb_ffi::rocksdb_readoptions_create();
            if readopts.is_null() {
                return Err("Unable to create rocksdb read options.  This is \
                            a fairly trivial call, and its failure may be \
                            indicative of a mis-compiled or mis-loaded \
                            rocksdb library."
                               .to_string());
            }
=======
    pub fn write(&self, batch: WriteBatch) -> Result<(), String> {
        self.write_opt(batch, &WriteOptions::new())
    }

    pub fn get_opt(&self,
                   key: &[u8],
                   readopts: &ReadOptions)
                   -> Result<Option<DBVector>, String> {
        if readopts.inner.is_null() {
            return Err("Unable to create rocksdb read options.  This is a \
                        fairly trivial call, and its failure may be \
                        indicative of a mis-compiled or mis-loaded rocksdb \
                        library."
                           .to_string());
        }
>>>>>>> ea77df7e

        unsafe {
            let val_len: size_t = 0;
            let val_len_ptr = &val_len as *const size_t;
            let mut err: *const i8 = 0 as *const i8;
            let err_ptr: *mut *const i8 = &mut err;
            let val =
                rocksdb_ffi::rocksdb_get(self.inner,
                                         readopts.inner,
                                         key.as_ptr(),
                                         key.len() as size_t,
                                         val_len_ptr,
                                         err_ptr) as *mut u8;
            if !err.is_null() {
                return Err(error_message(err));
            }
            match val.is_null() {
                true => Ok(None),
                false => Ok(Some(DBVector::from_c(val, val_len))),
            }
        }
    }

<<<<<<< HEAD
    pub fn get_cf(&self,
                  cf: DBCFHandle,
                  key: &[u8])
                  -> Result<Option<DBVector>, String> {
        unsafe {
            let readopts = rocksdb_ffi::rocksdb_readoptions_create();
            if readopts.is_null() {
                return Err("Unable to create rocksdb read options.  This is \
                            a fairly trivial call, and its failure may be \
                            indicative of a mis-compiled or mis-loaded \
                            rocksdb library."
                               .to_string());
            }
=======
    pub fn get(&self, key: &[u8]) -> Result<Option<DBVector>, String> {
        self.get_opt(key, &ReadOptions::new())
    }
>>>>>>> ea77df7e

    pub fn get_cf_opt(&self,
                      cf: DBCFHandle,
                      key: &[u8],
                      readopts: &ReadOptions)
                      -> Result<Option<DBVector>, String> {
        if readopts.inner.is_null() {
            return Err("Unable to create rocksdb read options.  This is a \
                        fairly trivial call, and its failure may be \
                        indicative of a mis-compiled or mis-loaded rocksdb \
                        library."
                           .to_string());
        }

        unsafe {
            let val_len: size_t = 0;
            let val_len_ptr = &val_len as *const size_t;
            let mut err: *const i8 = 0 as *const i8;
            let err_ptr: *mut *const i8 = &mut err;
            let val =
                rocksdb_ffi::rocksdb_get_cf(self.inner,
                                            readopts.inner,
                                            cf,
                                            key.as_ptr(),
                                            key.len() as size_t,
                                            val_len_ptr,
                                            err_ptr) as *mut u8;
            if !err.is_null() {
                return Err(error_message(err));
            }
            match val.is_null() {
                true => Ok(None),
                false => Ok(Some(DBVector::from_c(val, val_len))),
            }
        }
    }

    pub fn get_cf(&self,
                  cf: DBCFHandle,
                  key: &[u8])
                  -> Result<Option<DBVector>, String> {
        self.get_cf_opt(cf, key, &ReadOptions::new())
    }

    pub fn create_cf(&mut self,
                     name: &str,
                     opts: &Options)
                     -> Result<DBCFHandle, String> {
        let cname = match CString::new(name.as_bytes()) {
            Ok(c) => c,
            Err(_) => {
                return Err("Failed to convert path to CString when opening \
                            rocksdb"
                               .to_string())
            }
        };
        let cname_ptr = cname.as_ptr();
        let mut err: *const i8 = 0 as *const i8;
        let err_ptr: *mut *const i8 = &mut err;
        let cf_handler = unsafe {
            let cf_handler =
                rocksdb_ffi::rocksdb_create_column_family(self.inner,
                                                          opts.inner,
                                                          cname_ptr as *const _,
                                                          err_ptr);
            self.cfs.insert(name.to_string(), cf_handler);
            cf_handler
        };
        if !err.is_null() {
            return Err(error_message(err));
        }
        Ok(cf_handler)
    }

    pub fn drop_cf(&mut self, name: &str) -> Result<(), String> {
        let cf = self.cfs.get(name);
        if cf.is_none() {
            return Err(format!("Invalid column family: {}", name).to_string());
        }

        let mut err: *const i8 = 0 as *const i8;
        let err_ptr: *mut *const i8 = &mut err;
        unsafe {
            rocksdb_ffi::rocksdb_drop_column_family(self.inner,
                                                    *cf.unwrap(),
                                                    err_ptr);
        }
        if !err.is_null() {
            return Err(error_message(err));
        }

        Ok(())
    }

    pub fn cf_handle(&self, name: &str) -> Option<&DBCFHandle> {
        self.cfs.get(name)
    }

    pub fn iterator(&self, mode: IteratorMode) -> DBIterator {
        let opts = ReadOptions::new();
        DBIterator::new(&self, &opts, mode)
    }

    pub fn iterator_cf(&self,
                       cf_handle: DBCFHandle,
                       mode: IteratorMode)
                       -> Result<DBIterator, String> {
        let opts = ReadOptions::new();
        DBIterator::new_cf(&self, cf_handle, &opts, mode)
    }

    pub fn snapshot(&self) -> Snapshot {
        Snapshot::new(self)
    }

    pub fn put_opt(&self,
                   key: &[u8],
                   value: &[u8],
                   writeopts: &WriteOptions)
                   -> Result<(), String> {
        unsafe {
            let mut err: *const i8 = 0 as *const i8;
            let err_ptr: *mut *const i8 = &mut err;
            rocksdb_ffi::rocksdb_put(self.inner,
                                     writeopts.inner,
                                     key.as_ptr(),
                                     key.len() as size_t,
                                     value.as_ptr(),
                                     value.len() as size_t,
                                     err_ptr);
            if !err.is_null() {
                return Err(error_message(err));
            }
            Ok(())
        }
    }

    pub fn put_cf_opt(&self,
                      cf: DBCFHandle,
                      key: &[u8],
                      value: &[u8],
                      writeopts: &WriteOptions)
                      -> Result<(), String> {
        unsafe {
            let mut err: *const i8 = 0 as *const i8;
            let err_ptr: *mut *const i8 = &mut err;
            rocksdb_ffi::rocksdb_put_cf(self.inner,
                                        writeopts.inner,
                                        cf,
                                        key.as_ptr(),
                                        key.len() as size_t,
                                        value.as_ptr(),
                                        value.len() as size_t,
                                        err_ptr);
            if !err.is_null() {
                return Err(error_message(err));
            }
            Ok(())
        }
    }
    pub fn merge_opt(&self,
                     key: &[u8],
                     value: &[u8],
                     writeopts: &WriteOptions)
                     -> Result<(), String> {
        unsafe {
            let mut err: *const i8 = 0 as *const i8;
            let err_ptr: *mut *const i8 = &mut err;
            rocksdb_ffi::rocksdb_merge(self.inner,
                                       writeopts.inner,
                                       key.as_ptr(),
                                       key.len() as size_t,
                                       value.as_ptr(),
                                       value.len() as size_t,
                                       err_ptr);
            if !err.is_null() {
                return Err(error_message(err));
            }
            Ok(())
        }
    }
    fn merge_cf_opt(&self,
                    cf: DBCFHandle,
                    key: &[u8],
                    value: &[u8],
                    writeopts: &WriteOptions)
                    -> Result<(), String> {
        unsafe {
            let mut err: *const i8 = 0 as *const i8;
            let err_ptr: *mut *const i8 = &mut err;
            rocksdb_ffi::rocksdb_merge_cf(self.inner,
                                          writeopts.inner,
                                          cf,
                                          key.as_ptr(),
                                          key.len() as size_t,
                                          value.as_ptr(),
                                          value.len() as size_t,
                                          err_ptr);
            if !err.is_null() {
                return Err(error_message(err));
            }
            Ok(())
        }
    }
    fn delete_opt(&self,
                  key: &[u8],
                  writeopts: &WriteOptions)
                  -> Result<(), String> {
        unsafe {
            let mut err: *const i8 = 0 as *const i8;
            let err_ptr: *mut *const i8 = &mut err;
            rocksdb_ffi::rocksdb_delete(self.inner,
                                        writeopts.inner,
                                        key.as_ptr(),
                                        key.len() as size_t,
                                        err_ptr);
            if !err.is_null() {
                return Err(error_message(err));
            }
            Ok(())
        }
    }
    fn delete_cf_opt(&self,
                     cf: DBCFHandle,
                     key: &[u8],
                     writeopts: &WriteOptions)
                     -> Result<(), String> {
        unsafe {
            let mut err: *const i8 = 0 as *const i8;
            let err_ptr: *mut *const i8 = &mut err;
            rocksdb_ffi::rocksdb_delete_cf(self.inner,
                                           writeopts.inner,
                                           cf,
                                           key.as_ptr(),
                                           key.len() as size_t,
                                           err_ptr);
            if !err.is_null() {
                return Err(error_message(err));
            }
            Ok(())
        }
    }
}

impl Writable for DB {
    fn put(&self, key: &[u8], value: &[u8]) -> Result<(), String> {
        self.put_opt(key, value, &WriteOptions::new())
    }

    fn put_cf(&self,
              cf: DBCFHandle,
              key: &[u8],
              value: &[u8])
              -> Result<(), String> {
        self.put_cf_opt(cf, key, value, &WriteOptions::new())
    }

    fn merge(&self, key: &[u8], value: &[u8]) -> Result<(), String> {
        self.merge_opt(key, value, &WriteOptions::new())
    }

    fn merge_cf(&self,
                cf: DBCFHandle,
                key: &[u8],
                value: &[u8])
                -> Result<(), String> {
        self.merge_cf_opt(cf, key, value, &WriteOptions::new())
    }

    fn delete(&self, key: &[u8]) -> Result<(), String> {
        self.delete_opt(key, &WriteOptions::new())
    }

    fn delete_cf(&self, cf: DBCFHandle, key: &[u8]) -> Result<(), String> {
        self.delete_cf_opt(cf, key, &WriteOptions::new())
    }
}

impl WriteBatch {
    pub fn new() -> WriteBatch {
        WriteBatch {
            inner: unsafe { rocksdb_ffi::rocksdb_writebatch_create() },
        }
    }
}

impl Drop for WriteBatch {
    fn drop(&mut self) {
        unsafe { rocksdb_ffi::rocksdb_writebatch_destroy(self.inner) }
    }
}

impl Drop for DB {
    fn drop(&mut self) {
        unsafe {
            for (_, cf) in self.cfs.iter() {
                rocksdb_ffi::rocksdb_column_family_handle_destroy(*cf);
            }
            rocksdb_ffi::rocksdb_close(self.inner);
        }
    }
}

impl Writable for WriteBatch {
    fn put(&self, key: &[u8], value: &[u8]) -> Result<(), String> {
        unsafe {
            rocksdb_ffi::rocksdb_writebatch_put(self.inner,
                                                key.as_ptr(),
                                                key.len() as size_t,
                                                value.as_ptr(),
                                                value.len() as size_t);
            Ok(())
        }
    }

    fn put_cf(&self,
              cf: DBCFHandle,
              key: &[u8],
              value: &[u8])
              -> Result<(), String> {
        unsafe {
            rocksdb_ffi::rocksdb_writebatch_put_cf(self.inner,
                                                   cf,
                                                   key.as_ptr(),
                                                   key.len() as size_t,
                                                   value.as_ptr(),
                                                   value.len() as size_t);
            Ok(())
        }
    }

    fn merge(&self, key: &[u8], value: &[u8]) -> Result<(), String> {
        unsafe {
            rocksdb_ffi::rocksdb_writebatch_merge(self.inner,
                                                  key.as_ptr(),
                                                  key.len() as size_t,
                                                  value.as_ptr(),
                                                  value.len() as size_t);
            Ok(())
        }
    }

    fn merge_cf(&self,
                cf: DBCFHandle,
                key: &[u8],
                value: &[u8])
                -> Result<(), String> {
        unsafe {
            rocksdb_ffi::rocksdb_writebatch_merge_cf(self.inner,
                                                     cf,
                                                     key.as_ptr(),
                                                     key.len() as size_t,
                                                     value.as_ptr(),
                                                     value.len() as size_t);
            Ok(())
        }
    }

    fn delete(&self, key: &[u8]) -> Result<(), String> {
        unsafe {
            rocksdb_ffi::rocksdb_writebatch_delete(self.inner,
                                                   key.as_ptr(),
                                                   key.len() as size_t);
            Ok(())
        }
    }

    fn delete_cf(&self, cf: DBCFHandle, key: &[u8]) -> Result<(), String> {
        unsafe {
            rocksdb_ffi::rocksdb_writebatch_delete_cf(self.inner,
                                                      cf,
                                                      key.as_ptr(),
                                                      key.len() as size_t);
            Ok(())
        }
    }
}

impl Drop for ReadOptions {
    fn drop(&mut self) {
        unsafe { rocksdb_ffi::rocksdb_readoptions_destroy(self.inner) }
    }
}

impl ReadOptions {
    pub fn new() -> ReadOptions {
        unsafe {
            ReadOptions { inner: rocksdb_ffi::rocksdb_readoptions_create() }
        }
    }
    // TODO add snapshot setting here
    // TODO add snapshot wrapper structs with proper destructors;
    // that struct needs an "iterator" impl too.
<<<<<<< HEAD
    pub fn fill_cache(&mut self, v: bool) {
=======
    #[allow(dead_code)]
    fn fill_cache(&mut self, v: bool) {
>>>>>>> ea77df7e
        unsafe {
            rocksdb_ffi::rocksdb_readoptions_set_fill_cache(self.inner, v);
        }
    }

    pub fn set_snapshot(&mut self, snapshot: &Snapshot) {
        unsafe {
            rocksdb_ffi::rocksdb_readoptions_set_snapshot(self.inner,
                                                          snapshot.inner);
        }
    }
}

pub struct DBVector {
    base: *mut u8,
    len: usize,
}

impl Deref for DBVector {
    type Target = [u8];
    fn deref(&self) -> &[u8] {
        unsafe { slice::from_raw_parts(self.base, self.len) }
    }
}

impl Drop for DBVector {
    fn drop(&mut self) {
        unsafe {
            libc::free(self.base as *mut libc::c_void);
        }
    }
}

impl DBVector {
    pub fn from_c(val: *mut u8, val_len: size_t) -> DBVector {
<<<<<<< HEAD
		DBVector {
			base: val,
			len: val_len as usize,
		}
=======
        DBVector {
            base: val,
            len: val_len as usize,
        }
>>>>>>> ea77df7e
    }

    pub fn to_utf8<'a>(&'a self) -> Option<&'a str> {
        from_utf8(self.deref()).ok()
    }
}

#[test]
fn external() {
    let path = "_rust_rocksdb_externaltest";
    {
        let db = DB::open_default(path).unwrap();
        let p = db.put(b"k1", b"v1111");
        assert!(p.is_ok());
        let r: Result<Option<DBVector>, String> = db.get(b"k1");
        assert!(r.unwrap().unwrap().to_utf8().unwrap() == "v1111");
        assert!(db.delete(b"k1").is_ok());
        assert!(db.get(b"k1").unwrap().is_none());
    }
    let opts = Options::new();
    let result = DB::destroy(&opts, path);
    assert!(result.is_ok());
}

#[test]
fn errors_do_stuff() {
    let path = "_rust_rocksdb_error";
<<<<<<< HEAD
    let _db = DB::open_default(path).unwrap();
=======
    let db = DB::open_default(path).unwrap();
>>>>>>> ea77df7e
    let opts = Options::new();
    // The DB will still be open when we try to destroy and the lock should fail
    match DB::destroy(&opts, path) {
        Err(ref s) => {
            assert!(s ==
                    "IO error: lock _rust_rocksdb_error/LOCK: No locks \
                     available")
        }
        Ok(_) => panic!("should fail"),
    }
}

#[test]
fn writebatch_works() {
    let path = "_rust_rocksdb_writebacktest";
    {
        let db = DB::open_default(path).unwrap();
        {
            // test put
            let batch = WriteBatch::new();
            assert!(db.get(b"k1").unwrap().is_none());
<<<<<<< HEAD
            batch.put(b"k1", b"v1111").unwrap();
=======
            let _ = batch.put(b"k1", b"v1111");
>>>>>>> ea77df7e
            assert!(db.get(b"k1").unwrap().is_none());
            let p = db.write(batch);
            assert!(p.is_ok());
            let r: Result<Option<DBVector>, String> = db.get(b"k1");
            assert!(r.unwrap().unwrap().to_utf8().unwrap() == "v1111");
        }
        {
            // test delete
            let batch = WriteBatch::new();
<<<<<<< HEAD
            batch.delete(b"k1").unwrap();
=======
            let _ = batch.delete(b"k1");
>>>>>>> ea77df7e
            let p = db.write(batch);
            assert!(p.is_ok());
            assert!(db.get(b"k1").unwrap().is_none());
        }
    }
    let opts = Options::new();
    assert!(DB::destroy(&opts, path).is_ok());
}

#[test]
fn iterator_test() {
    let path = "_rust_rocksdb_iteratortest";
    {
        let db = DB::open_default(path).unwrap();
        let p = db.put(b"k1", b"v1111");
        assert!(p.is_ok());
        let p = db.put(b"k2", b"v2222");
        assert!(p.is_ok());
        let p = db.put(b"k3", b"v3333");
        assert!(p.is_ok());
        let iter = db.iterator(IteratorMode::Start);
        for (k, v) in iter {
            println!("Hello {}: {}",
                     from_utf8(&*k).unwrap(),
                     from_utf8(&*v).unwrap());
        }
    }
    let opts = Options::new();
    assert!(DB::destroy(&opts, path).is_ok());
}

#[test]
fn snapshot_test() {
    let path = "_rust_rocksdb_snapshottest";
    {
        let db = DB::open_default(path).unwrap();
        let p = db.put(b"k1", b"v1111");
        assert!(p.is_ok());

        let snap = db.snapshot();
        let r: Result<Option<DBVector>, String> = snap.get(b"k1");
        assert!(r.unwrap().unwrap().to_utf8().unwrap() == "v1111");

        let p = db.put(b"k2", b"v2222");
        assert!(p.is_ok());

        assert!(db.get(b"k2").unwrap().is_some());
        assert!(snap.get(b"k2").unwrap().is_none());
    }
    let opts = Options::new();
    assert!(DB::destroy(&opts, path).is_ok());
}<|MERGE_RESOLUTION|>--- conflicted
+++ resolved
@@ -22,7 +22,6 @@
 use std::path::Path;
 use std::slice;
 use std::str::from_utf8;
-use std::marker::PhantomData;
 
 use self::libc::size_t;
 
@@ -50,12 +49,7 @@
     inner: rocksdb_ffi::DBSnapshot,
 }
 
-<<<<<<< HEAD
-pub struct DBIterator<'a> {
-    db: PhantomData<&'a DB>,
-=======
 pub struct DBIterator {
->>>>>>> ea77df7e
     inner: rocksdb_ffi::DBIterator,
     direction: Direction,
     just_seeked: bool,
@@ -127,10 +121,6 @@
                                                                 readopts.inner);
 
             let mut rv = DBIterator {
-<<<<<<< HEAD
-                db: PhantomData,
-=======
->>>>>>> ea77df7e
                 inner: iterator,
                 direction: Direction::Forward, // blown away by set_mode()
                 just_seeked: false,
@@ -180,10 +170,6 @@
                                                         cf_handle);
 
             let mut rv = DBIterator {
-<<<<<<< HEAD
-                db: PhantomData,
-=======
->>>>>>> ea77df7e
                 inner: iterator,
                 direction: Direction::Forward, // blown away by set_mode()
                 just_seeked: false,
@@ -290,16 +276,11 @@
 
         let ospath = Path::new(path);
         match fs::create_dir_all(&ospath) {
-<<<<<<< HEAD
-            Err(_) =>
-                return Err("Failed to create rocksdb directory.".to_string()),
-=======
             Err(e) => {
                 return Err(format!("Failed to create rocksdb directory: \
                                       {:?}",
                                    e))
             }
->>>>>>> ea77df7e
             Ok(_) => (),
         }
 
@@ -434,18 +415,6 @@
         return Ok(());
     }
 
-<<<<<<< HEAD
-    pub fn get(&self, key: &[u8]) -> Result<Option<DBVector>, String> {
-        unsafe {
-            let readopts = rocksdb_ffi::rocksdb_readoptions_create();
-            if readopts.is_null() {
-                return Err("Unable to create rocksdb read options.  This is \
-                            a fairly trivial call, and its failure may be \
-                            indicative of a mis-compiled or mis-loaded \
-                            rocksdb library."
-                               .to_string());
-            }
-=======
     pub fn write(&self, batch: WriteBatch) -> Result<(), String> {
         self.write_opt(batch, &WriteOptions::new())
     }
@@ -461,7 +430,6 @@
                         library."
                            .to_string());
         }
->>>>>>> ea77df7e
 
         unsafe {
             let val_len: size_t = 0;
@@ -485,25 +453,9 @@
         }
     }
 
-<<<<<<< HEAD
-    pub fn get_cf(&self,
-                  cf: DBCFHandle,
-                  key: &[u8])
-                  -> Result<Option<DBVector>, String> {
-        unsafe {
-            let readopts = rocksdb_ffi::rocksdb_readoptions_create();
-            if readopts.is_null() {
-                return Err("Unable to create rocksdb read options.  This is \
-                            a fairly trivial call, and its failure may be \
-                            indicative of a mis-compiled or mis-loaded \
-                            rocksdb library."
-                               .to_string());
-            }
-=======
     pub fn get(&self, key: &[u8]) -> Result<Option<DBVector>, String> {
         self.get_opt(key, &ReadOptions::new())
     }
->>>>>>> ea77df7e
 
     pub fn get_cf_opt(&self,
                       cf: DBCFHandle,
@@ -897,12 +849,8 @@
     // TODO add snapshot setting here
     // TODO add snapshot wrapper structs with proper destructors;
     // that struct needs an "iterator" impl too.
-<<<<<<< HEAD
-    pub fn fill_cache(&mut self, v: bool) {
-=======
     #[allow(dead_code)]
     fn fill_cache(&mut self, v: bool) {
->>>>>>> ea77df7e
         unsafe {
             rocksdb_ffi::rocksdb_readoptions_set_fill_cache(self.inner, v);
         }
@@ -938,17 +886,10 @@
 
 impl DBVector {
     pub fn from_c(val: *mut u8, val_len: size_t) -> DBVector {
-<<<<<<< HEAD
-		DBVector {
-			base: val,
-			len: val_len as usize,
-		}
-=======
         DBVector {
             base: val,
             len: val_len as usize,
         }
->>>>>>> ea77df7e
     }
 
     pub fn to_utf8<'a>(&'a self) -> Option<&'a str> {
@@ -976,11 +917,7 @@
 #[test]
 fn errors_do_stuff() {
     let path = "_rust_rocksdb_error";
-<<<<<<< HEAD
     let _db = DB::open_default(path).unwrap();
-=======
-    let db = DB::open_default(path).unwrap();
->>>>>>> ea77df7e
     let opts = Options::new();
     // The DB will still be open when we try to destroy and the lock should fail
     match DB::destroy(&opts, path) {
@@ -1002,11 +939,7 @@
             // test put
             let batch = WriteBatch::new();
             assert!(db.get(b"k1").unwrap().is_none());
-<<<<<<< HEAD
-            batch.put(b"k1", b"v1111").unwrap();
-=======
             let _ = batch.put(b"k1", b"v1111");
->>>>>>> ea77df7e
             assert!(db.get(b"k1").unwrap().is_none());
             let p = db.write(batch);
             assert!(p.is_ok());
@@ -1016,11 +949,7 @@
         {
             // test delete
             let batch = WriteBatch::new();
-<<<<<<< HEAD
-            batch.delete(b"k1").unwrap();
-=======
             let _ = batch.delete(b"k1");
->>>>>>> ea77df7e
             let p = db.write(batch);
             assert!(p.is_ok());
             assert!(db.get(b"k1").unwrap().is_none());
