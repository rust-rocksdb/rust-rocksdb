--- conflicted
+++ resolved
@@ -19,13 +19,10 @@
 use std::ptr;
 use std::slice;
 
-<<<<<<< HEAD
 #[cfg(test)]
 use rocksdb_options::Options;
 #[cfg(test)]
 use rocksdb::{DB, DBVector, Writable};
-=======
->>>>>>> ea77df7e
 
 pub struct MergeOperatorCallback {
     pub name: CString,
@@ -159,14 +156,10 @@
     }
 }
 
-<<<<<<< HEAD
-#[cfg(test)]
-fn test_provided_merge(_new_key: &[u8],
-=======
 #[allow(unused_variables)]
 #[allow(dead_code)]
+#[cfg(test)]
 fn test_provided_merge(new_key: &[u8],
->>>>>>> ea77df7e
                        existing_val: Option<&[u8]>,
                        operands: &mut MergeOperands)
                        -> Vec<u8> {
@@ -203,17 +196,10 @@
         let db = DB::open(&opts, path).unwrap();
         let p = db.put(b"k1", b"a");
         assert!(p.is_ok());
-<<<<<<< HEAD
-        db.merge(b"k1", b"b").unwrap();
-        db.merge(b"k1", b"c").unwrap();
-        db.merge(b"k1", b"d").unwrap();
-        db.merge(b"k1", b"efg").unwrap();
-=======
         let _ = db.merge(b"k1", b"b");
         let _ = db.merge(b"k1", b"c");
         let _ = db.merge(b"k1", b"d");
         let _ = db.merge(b"k1", b"efg");
->>>>>>> ea77df7e
         let m = db.merge(b"k1", b"h");
         assert!(m.is_ok());
         match db.get(b"k1") {
@@ -223,13 +209,7 @@
                     None => println!("did not read valid utf-8 out of the db"),
                 }
             }
-<<<<<<< HEAD
-            Err(_) => {
-                println!("error reading value")
-            }
-=======
             Err(e) => println!("error reading value"),
->>>>>>> ea77df7e
             _ => panic!("value not present"),
         }
 
