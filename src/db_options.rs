--- conflicted
+++ resolved
@@ -12,7 +12,7 @@
 // See the License for the specific language governing permissions and
 // limitations under the License.
 
-use std::ffi::{CStr, CString};
+use std::ffi::CStr;
 use std::path::Path;
 use std::sync::Arc;
 
@@ -24,11 +24,7 @@
     comparator::{self, ComparatorCallback, CompareFn},
     db::DBAccess,
     ffi,
-<<<<<<< HEAD
-    ffi_util::to_cpath,
-=======
-    ffi_util::CStrLike,
->>>>>>> e99a12bf
+    ffi_util::{to_cpath, CStrLike},
     merge_operator::{
         self, full_merge_callback, partial_merge_callback, MergeFn, MergeOperatorCallback,
     },
