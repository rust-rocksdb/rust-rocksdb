// Copyright 2016 Alex Regueiro
//
// Licensed under the Apache License, Version 2.0 (the "License");
// you may not use this file except in compliance with the License.
// You may obtain a copy of the License at
//
// http://www.apache.org/licenses/LICENSE-2.0
//
// Unless required by applicable law or agreed to in writing, software
// distributed under the License is distributed on an "AS IS" BASIS,
// WITHOUT WARRANTIES OR CONDITIONS OF ANY KIND, either express or implied.
// See the License for the specific language governing permissions and
// limitations under the License.
//

use crate::Error;
use libc::{self, c_char, c_void};
use std::ffi::{CStr, CString};
use std::path::Path;
use std::ptr;

pub(crate) unsafe fn from_cstr(ptr: *const c_char) -> String {
    let cstr = CStr::from_ptr(ptr as *const _);
    String::from_utf8_lossy(cstr.to_bytes()).into_owned()
}

pub(crate) unsafe fn raw_data(ptr: *const c_char, size: usize) -> Option<Vec<u8>> {
    if ptr.is_null() {
        None
    } else {
<<<<<<< HEAD
        let mut dst = vec![0; size];

        ptr::copy_nonoverlapping(ptr as *const u8, dst.as_mut_ptr(), size);
=======
        let mut dst = Vec::with_capacity(size);
        ptr::copy_nonoverlapping(ptr as *const u8, dst.as_mut_ptr(), size);
        dst.set_len(size);
>>>>>>> 92b27f5d
        Some(dst)
    }
}

pub fn error_message(ptr: *const c_char) -> String {
    unsafe {
        let s = from_cstr(ptr);
        libc::free(ptr as *mut c_void);
        s
    }
}

pub fn opt_bytes_to_ptr<T: AsRef<[u8]>>(opt: Option<T>) -> *const c_char {
    match opt {
        Some(v) => v.as_ref().as_ptr() as *const c_char,
        None => ptr::null(),
    }
}

pub(crate) fn to_cpath<P: AsRef<Path>>(path: P) -> Result<CString, Error> {
    match CString::new(path.as_ref().to_string_lossy().as_bytes()) {
        Ok(c) => Ok(c),
        Err(e) => Err(Error::new(format!(
            "Failed to convert path to CString: {}",
            e,
        ))),
    }
}

macro_rules! ffi_try {
    ( $($function:ident)::*() ) => {
        ffi_try_impl!($($function)::*())
    };

    ( $($function:ident)::*( $arg1:expr $(, $arg:expr)* $(,)? ) ) => {
        ffi_try_impl!($($function)::*($arg1 $(, $arg)* ,))
    };
}

macro_rules! ffi_try_impl {
    ( $($function:ident)::*( $($arg:expr,)*) ) => {{
        let mut err: *mut ::libc::c_char = ::std::ptr::null_mut();
        let result = $($function)::*($($arg,)* &mut err);
        if !err.is_null() {
            return Err(Error::new($crate::ffi_util::error_message(err)));
        }
        result
    }};
}<|MERGE_RESOLUTION|>--- conflicted
+++ resolved
@@ -28,15 +28,9 @@
     if ptr.is_null() {
         None
     } else {
-<<<<<<< HEAD
         let mut dst = vec![0; size];
+        ptr::copy_nonoverlapping(ptr as *const u8, dst.as_mut_ptr(), size);
 
-        ptr::copy_nonoverlapping(ptr as *const u8, dst.as_mut_ptr(), size);
-=======
-        let mut dst = Vec::with_capacity(size);
-        ptr::copy_nonoverlapping(ptr as *const u8, dst.as_mut_ptr(), size);
-        dst.set_len(size);
->>>>>>> 92b27f5d
         Some(dst)
     }
 }
