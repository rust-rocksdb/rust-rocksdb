--- conflicted
+++ resolved
@@ -894,11 +894,7 @@
     /// the data to disk.
     pub fn flush_wal(&self, sync: bool) -> Result<(), Error> {
         unsafe {
-<<<<<<< HEAD
-            ffi_try!(ffi::rocksdb_flush_wal(self.inner(), u8::from(sync)));
-=======
-            ffi_try!(ffi::rocksdb_flush_wal(self.inner, c_uchar::from(sync)));
->>>>>>> 32561521
+            ffi_try!(ffi::rocksdb_flush_wal(self.inner(), c_uchar::from(sync)));
         }
         Ok(())
     }
@@ -1766,24 +1762,6 @@
             ))),
         };
         unsafe {
-<<<<<<< HEAD
-            let value = ffi::rocksdb_property_value(self.inner.inner(), prop_name.as_ptr());
-            if value.is_null() {
-                return Ok(None);
-            }
-
-            let str_value = match CStr::from_ptr(value).to_str() {
-                Ok(s) => s.to_owned(),
-                Err(e) => {
-                    return Err(Error::new(format!(
-                        "Failed to convert property value to string: {}",
-                        e
-                    )));
-                }
-            };
-
-=======
->>>>>>> 32561521
             libc::free(value as *mut c_void);
         }
         result
@@ -1810,43 +1788,14 @@
         cf: &impl AsColumnFamilyRef,
         name: impl CStrLike,
     ) -> Result<Option<String>, Error> {
-<<<<<<< HEAD
-        let prop_name = match CString::new(name) {
-            Ok(c) => c,
-            Err(e) => {
-                return Err(Error::new(format!(
-                    "Failed to convert property name to CString: {}",
-                    e
-                )));
-            }
-        };
-
-        unsafe {
-            let value =
-                ffi::rocksdb_property_value_cf(self.inner.inner(), cf.inner(), prop_name.as_ptr());
-            if value.is_null() {
-                return Ok(None);
-            }
-
-            let str_value = match CStr::from_ptr(value).to_str() {
-                Ok(s) => s.to_owned(),
-                Err(e) => {
-                    return Err(Error::new(format!(
-                        "Failed to convert property value to string: {}",
-                        e
-                    )));
-                }
-            };
-=======
         Self::property_value_impl(
             name,
             |prop_name| unsafe {
-                ffi::rocksdb_property_value_cf(self.inner, cf.inner(), prop_name)
+                ffi::rocksdb_property_value_cf(self.inner.inner(), cf.inner(), prop_name)
             },
             |str_value| Ok(str_value.to_owned()),
         )
     }
->>>>>>> 32561521
 
     fn parse_property_int_value(value: &str) -> Result<u64, Error> {
         value.parse::<u64>().map_err(|err| {
@@ -2109,11 +2058,7 @@
     /// Request stopping background work, if wait is true wait until it's done.
     pub fn cancel_all_background_work(&self, wait: bool) {
         unsafe {
-<<<<<<< HEAD
-            ffi::rocksdb_cancel_all_background_work(self.inner(), u8::from(wait));
-=======
-            ffi::rocksdb_cancel_all_background_work(self.inner, c_uchar::from(wait));
->>>>>>> 32561521
+            ffi::rocksdb_cancel_all_background_work(self.inner(), c_uchar::from(wait));
         }
     }
 
