--- conflicted
+++ resolved
@@ -1224,11 +1224,7 @@
             .into_iter()
             .map(|k| {
                 let k = k.as_ref();
-<<<<<<< HEAD
-                (Box::from(k), k.len())
-=======
                 (k.as_ptr() as *const c_char, k.len())
->>>>>>> 5935b8f8
             })
             .unzip();
 
