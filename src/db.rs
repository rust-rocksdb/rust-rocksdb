// Copyright 2020 Tyler Neely
//
// Licensed under the Apache License, Version 2.0 (the "License");
// you may not use this file except in compliance with the License.
// You may obtain a copy of the License at
//
// http://www.apache.org/licenses/LICENSE-2.0
//
// Unless required by applicable law or agreed to in writing, software
// distributed under the License is distributed on an "AS IS" BASIS,
// WITHOUT WARRANTIES OR CONDITIONS OF ANY KIND, either express or implied.
// See the License for the specific language governing permissions and
// limitations under the License.
//

use crate::{
    column_family::AsColumnFamilyRef,
    column_family::BoundColumnFamily,
    column_family::UnboundColumnFamily,
    db_options::OptionsMustOutliveDB,
    ffi,
    ffi_util::{from_cstr, opt_bytes_to_ptr, raw_data, to_cpath, CStrLike},
    ColumnFamily, ColumnFamilyDescriptor, CompactOptions, DBIteratorWithThreadMode,
    DBPinnableSlice, DBRawIteratorWithThreadMode, DBWALIterator, Direction, Error, FlushOptions,
    IngestExternalFileOptions, IteratorMode, Options, ReadOptions, SnapshotWithThreadMode,
    WriteBatch, WriteOptions, DEFAULT_COLUMN_FAMILY_NAME,
};

use libc::{self, c_char, c_int, c_uchar, c_void, size_t};
use std::collections::BTreeMap;
use std::ffi::{CStr, CString};
use std::fmt;
use std::fs;
use std::iter;
use std::path::Path;
use std::path::PathBuf;
use std::ptr;
use std::slice;
use std::str;
use std::sync::Arc;
use std::sync::RwLock;
use std::time::Duration;

/// Marker trait to specify single or multi threaded column family alternations for
/// [`DBWithThreadMode<T>`]
///
/// This arrangement makes differences in self mutability and return type in
/// some of `DBWithThreadMode` methods.
///
/// While being a marker trait to be generic over `DBWithThreadMode`, this trait
/// also has a minimum set of not-encapsulated internal methods between
/// [`SingleThreaded`] and [`MultiThreaded`].  These methods aren't expected to be
/// called and defined externally.
pub trait ThreadMode {
    /// Internal implementation for storing column family handles
    fn new_cf_map_internal(
        cf_map: BTreeMap<String, *mut ffi::rocksdb_column_family_handle_t>,
    ) -> Self;
    /// Internal implementation for dropping column family handles
    fn drop_all_cfs_internal(&mut self);
}

/// Actual marker type for the marker trait `ThreadMode`, which holds
/// a collection of column families without synchronization primitive, providing
/// no overhead for the single-threaded column family alternations. The other
/// mode is [`MultiThreaded`].
///
/// See [`DB`] for more details, including performance implications for each mode
pub struct SingleThreaded {
    pub(crate) cfs: BTreeMap<String, ColumnFamily>,
}

/// Actual marker type for the marker trait `ThreadMode`, which holds
/// a collection of column families wrapped in a RwLock to be mutated
/// concurrently. The other mode is [`SingleThreaded`].
///
/// See [`DB`] for more details, including performance implications for each mode
pub struct MultiThreaded {
    pub(crate) cfs: RwLock<BTreeMap<String, Arc<UnboundColumnFamily>>>,
}

impl ThreadMode for SingleThreaded {
    fn new_cf_map_internal(
        cfs: BTreeMap<String, *mut ffi::rocksdb_column_family_handle_t>,
    ) -> Self {
        Self {
            cfs: cfs
                .into_iter()
                .map(|(n, c)| (n, ColumnFamily { inner: c }))
                .collect(),
        }
    }

    fn drop_all_cfs_internal(&mut self) {
        // Cause all ColumnFamily objects to be Drop::drop()-ed.
        self.cfs.clear();
    }
}

impl ThreadMode for MultiThreaded {
    fn new_cf_map_internal(
        cfs: BTreeMap<String, *mut ffi::rocksdb_column_family_handle_t>,
    ) -> Self {
        Self {
            cfs: RwLock::new(
                cfs.into_iter()
                    .map(|(n, c)| (n, Arc::new(UnboundColumnFamily { inner: c })))
                    .collect(),
            ),
        }
    }

    fn drop_all_cfs_internal(&mut self) {
        // Cause all UnboundColumnFamily objects to be Drop::drop()-ed.
        self.cfs.write().unwrap().clear();
    }
}

/// Get underlying `rocksdb_t`.
pub trait DBInner {
    fn inner(&self) -> *mut ffi::rocksdb_t;
}

/// A helper type to implement some common methods for [`DBWithThreadMode`]
/// and [`OptimisticTransactionDB`].
///
/// [`OptimisticTransactionDB`]: crate::OptimisticTransactionDB
pub struct DBCommon<T: ThreadMode, I: DBInner> {
    pub(crate) inner: I,
    cfs: T, // Column families are held differently depending on thread mode
    path: PathBuf,
    _outlive: Vec<OptionsMustOutliveDB>,
}

/// Minimal set of DB-related methods, intended to be generic over
/// `DBWithThreadMode<T>`. Mainly used internally
pub trait DBAccess {
<<<<<<< HEAD
    fn create_snapshot(&self) -> *const ffi::rocksdb_snapshot_t;

    fn release_snapshot(&self, snapshot: *const ffi::rocksdb_snapshot_t);

    fn create_iterator(&self, readopts: &ReadOptions) -> *mut ffi::rocksdb_iterator_t;

    fn create_iterator_cf(
=======
    unsafe fn create_snapshot(&self) -> *const ffi::rocksdb_snapshot_t;

    unsafe fn release_snapshot(&self, snapshot: *const ffi::rocksdb_snapshot_t);

    unsafe fn create_iterator(&self, readopts: &ReadOptions) -> *mut ffi::rocksdb_iterator_t;

    unsafe fn create_iterator_cf(
>>>>>>> 52b25b66
        &self,
        cf_handle: *mut ffi::rocksdb_column_family_handle_t,
        readopts: &ReadOptions,
    ) -> *mut ffi::rocksdb_iterator_t;

    fn get_opt<K: AsRef<[u8]>>(
        &self,
        key: K,
        readopts: &ReadOptions,
    ) -> Result<Option<Vec<u8>>, Error>;

    fn get_cf_opt<K: AsRef<[u8]>>(
        &self,
        cf: &impl AsColumnFamilyRef,
        key: K,
        readopts: &ReadOptions,
    ) -> Result<Option<Vec<u8>>, Error>;

    fn get_pinned_opt<K: AsRef<[u8]>>(
        &self,
        key: K,
        readopts: &ReadOptions,
    ) -> Result<Option<DBPinnableSlice>, Error>;

    fn get_pinned_cf_opt<K: AsRef<[u8]>>(
        &self,
        cf: &impl AsColumnFamilyRef,
        key: K,
        readopts: &ReadOptions,
    ) -> Result<Option<DBPinnableSlice>, Error>;

    fn multi_get_opt<K, I>(
        &self,
        keys: I,
        readopts: &ReadOptions,
    ) -> Vec<Result<Option<Vec<u8>>, Error>>
    where
        K: AsRef<[u8]>,
        I: IntoIterator<Item = K>;

    fn multi_get_cf_opt<'b, K, I, W>(
        &self,
        keys_cf: I,
        readopts: &ReadOptions,
    ) -> Vec<Result<Option<Vec<u8>>, Error>>
    where
        K: AsRef<[u8]>,
        I: IntoIterator<Item = (&'b W, K)>,
        W: AsColumnFamilyRef + 'b;

    fn batched_multi_get_cf_opt<K, I>(
        &self,
        cf: &impl AsColumnFamilyRef,
        keys: I,
        sorted_input: bool,
        readopts: &ReadOptions,
    ) -> Vec<Result<Option<DBPinnableSlice>, Error>>
    where
        K: AsRef<[u8]>,
        I: IntoIterator<Item = K>;
}

impl<T: ThreadMode, I: DBInner> DBAccess for DBCommon<T, I> {
<<<<<<< HEAD
    fn create_snapshot(&self) -> *const ffi::rocksdb_snapshot_t {
        unsafe { ffi::rocksdb_create_snapshot(self.inner.inner()) }
    }

    fn release_snapshot(&self, snapshot: *const ffi::rocksdb_snapshot_t) {
        unsafe {
            ffi::rocksdb_release_snapshot(self.inner.inner(), snapshot);
        }
    }

    fn create_iterator(&self, readopts: &ReadOptions) -> *mut ffi::rocksdb_iterator_t {
        unsafe { ffi::rocksdb_create_iterator(self.inner.inner(), readopts.inner) }
    }

    fn create_iterator_cf(
=======
    unsafe fn create_snapshot(&self) -> *const ffi::rocksdb_snapshot_t {
        ffi::rocksdb_create_snapshot(self.inner.inner())
    }

    unsafe fn release_snapshot(&self, snapshot: *const ffi::rocksdb_snapshot_t) {
        ffi::rocksdb_release_snapshot(self.inner.inner(), snapshot);
    }

    unsafe fn create_iterator(&self, readopts: &ReadOptions) -> *mut ffi::rocksdb_iterator_t {
        ffi::rocksdb_create_iterator(self.inner.inner(), readopts.inner)
    }

    unsafe fn create_iterator_cf(
>>>>>>> 52b25b66
        &self,
        cf_handle: *mut ffi::rocksdb_column_family_handle_t,
        readopts: &ReadOptions,
    ) -> *mut ffi::rocksdb_iterator_t {
<<<<<<< HEAD
        unsafe { ffi::rocksdb_create_iterator_cf(self.inner.inner(), readopts.inner, cf_handle) }
=======
        ffi::rocksdb_create_iterator_cf(self.inner.inner(), readopts.inner, cf_handle)
>>>>>>> 52b25b66
    }

    fn get_opt<K: AsRef<[u8]>>(
        &self,
        key: K,
        readopts: &ReadOptions,
    ) -> Result<Option<Vec<u8>>, Error> {
        self.get_opt(key, readopts)
    }

    fn get_cf_opt<K: AsRef<[u8]>>(
        &self,
        cf: &impl AsColumnFamilyRef,
        key: K,
        readopts: &ReadOptions,
    ) -> Result<Option<Vec<u8>>, Error> {
        self.get_cf_opt(cf, key, readopts)
    }

    fn get_pinned_opt<K: AsRef<[u8]>>(
        &self,
        key: K,
        readopts: &ReadOptions,
    ) -> Result<Option<DBPinnableSlice>, Error> {
        self.get_pinned_opt(key, readopts)
    }

    fn get_pinned_cf_opt<K: AsRef<[u8]>>(
        &self,
        cf: &impl AsColumnFamilyRef,
        key: K,
        readopts: &ReadOptions,
    ) -> Result<Option<DBPinnableSlice>, Error> {
        self.get_pinned_cf_opt(cf, key, readopts)
    }

    fn multi_get_opt<K, Iter>(
        &self,
        keys: Iter,
        readopts: &ReadOptions,
    ) -> Vec<Result<Option<Vec<u8>>, Error>>
    where
        K: AsRef<[u8]>,
        Iter: IntoIterator<Item = K>,
    {
        self.multi_get_opt(keys, readopts)
    }

    fn multi_get_cf_opt<'b, K, Iter, W>(
        &self,
        keys_cf: Iter,
        readopts: &ReadOptions,
    ) -> Vec<Result<Option<Vec<u8>>, Error>>
    where
        K: AsRef<[u8]>,
        Iter: IntoIterator<Item = (&'b W, K)>,
        W: AsColumnFamilyRef + 'b,
    {
        self.multi_get_cf_opt(keys_cf, readopts)
    }

    fn batched_multi_get_cf_opt<K, I>(
        &self,
        cf: &impl AsColumnFamilyRef,
        keys: I,
        sorted_input: bool,
        readopts: &ReadOptions,
    ) -> Vec<Result<Option<DBPinnableSlice>, Error>>
    where
        K: AsRef<[u8]>,
        I: IntoIterator<Item = K>,
    {
        self.batched_multi_get_cf_opt(cf, keys, sorted_input, readopts)
    }
}

pub struct DBWithThreadModeInner {
    inner: *mut ffi::rocksdb_t,
}

impl DBInner for DBWithThreadModeInner {
    fn inner(&self) -> *mut ffi::rocksdb_t {
        self.inner
    }
}

impl Drop for DBWithThreadModeInner {
    fn drop(&mut self) {
        unsafe {
            ffi::rocksdb_close(self.inner);
        }
    }
}

<<<<<<< HEAD
=======
pub struct DBWithThreadModeInner {
    inner: *mut ffi::rocksdb_t,
}

impl DBInner for DBWithThreadModeInner {
    fn inner(&self) -> *mut ffi::rocksdb_t {
        self.inner
    }
}

impl Drop for DBWithThreadModeInner {
    fn drop(&mut self) {
        unsafe {
            ffi::rocksdb_close(self.inner);
        }
    }
}

>>>>>>> 52b25b66
/// A type alias to RocksDB database.
///
/// See crate level documentation for a simple usage example.
/// See [`DBCommon`] for full list of methods.
pub type DBWithThreadMode<T> = DBCommon<T, DBWithThreadModeInner>;

/// A type alias to DB instance type with the single-threaded column family
/// creations/deletions
///
/// # Compatibility and multi-threaded mode
///
/// Previously, [`DB`] was defined as a direct `struct`. Now, it's type-aliased for
/// compatibility. Use `DBCommon<MultiThreaded>` for multi-threaded
/// column family alternations.
///
/// # Limited performance implication for single-threaded mode
///
/// Even with [`SingleThreaded`], almost all of RocksDB operations is
/// multi-threaded unless the underlying RocksDB instance is
/// specifically configured otherwise. `SingleThreaded` only forces
/// serialization of column family alternations by requiring `&mut self` of DB
/// instance due to its wrapper implementation details.
///
/// # Multi-threaded mode
///
/// [`MultiThreaded`] can be appropriate for the situation of multi-threaded
/// workload including multi-threaded column family alternations, costing the
/// RwLock overhead inside `DB`.
#[cfg(not(feature = "multi-threaded-cf"))]
pub type DB = DBWithThreadMode<SingleThreaded>;

#[cfg(feature = "multi-threaded-cf")]
pub type DB = DBWithThreadMode<MultiThreaded>;

// Safety note: auto-implementing Send on most db-related types is prevented by the inner FFI
// pointer. In most cases, however, this pointer is Send-safe because it is never aliased and
// rocksdb internally does not rely on thread-local information for its user-exposed types.
unsafe impl<T: ThreadMode + Send, I: DBInner> Send for DBCommon<T, I> {}

// Sync is similarly safe for many types because they do not expose interior mutability, and their
// use within the rocksdb library is generally behind a const reference
unsafe impl<T: ThreadMode, I: DBInner> Sync for DBCommon<T, I> {}

// Specifies whether open DB for read only.
enum AccessType<'a> {
    ReadWrite,
    ReadOnly { error_if_log_file_exist: bool },
    Secondary { secondary_path: &'a Path },
    WithTTL { ttl: Duration },
}

/// Methods of `DBWithThreadMode`.
impl<T: ThreadMode> DBWithThreadMode<T> {
    /// Opens a database with default options.
    pub fn open_default<P: AsRef<Path>>(path: P) -> Result<Self, Error> {
        let mut opts = Options::default();
        opts.create_if_missing(true);
        Self::open(&opts, path)
    }

    /// Opens the database with the specified options.
    pub fn open<P: AsRef<Path>>(opts: &Options, path: P) -> Result<Self, Error> {
        Self::open_cf(opts, path, None::<&str>)
    }

    /// Opens the database for read only with the specified options.
    pub fn open_for_read_only<P: AsRef<Path>>(
        opts: &Options,
        path: P,
        error_if_log_file_exist: bool,
    ) -> Result<Self, Error> {
        Self::open_cf_for_read_only(opts, path, None::<&str>, error_if_log_file_exist)
    }

    /// Opens the database as a secondary.
    pub fn open_as_secondary<P: AsRef<Path>>(
        opts: &Options,
        primary_path: P,
        secondary_path: P,
    ) -> Result<Self, Error> {
        Self::open_cf_as_secondary(opts, primary_path, secondary_path, None::<&str>)
    }

    /// Opens the database with a Time to Live compaction filter.
    pub fn open_with_ttl<P: AsRef<Path>>(
        opts: &Options,
        path: P,
        ttl: Duration,
    ) -> Result<Self, Error> {
        Self::open_cf_descriptors_with_ttl(opts, path, std::iter::empty(), ttl)
    }

    /// Opens the database with a Time to Live compaction filter and column family names.
    ///
    /// Column families opened using this function will be created with default `Options`.
    pub fn open_cf_with_ttl<P, I, N>(
        opts: &Options,
        path: P,
        cfs: I,
        ttl: Duration,
    ) -> Result<Self, Error>
    where
        P: AsRef<Path>,
        I: IntoIterator<Item = N>,
        N: AsRef<str>,
    {
        let cfs = cfs
            .into_iter()
            .map(|name| ColumnFamilyDescriptor::new(name.as_ref(), Options::default()));

        Self::open_cf_descriptors_with_ttl(opts, path, cfs, ttl)
    }

    /// Opens a database with the given database with a Time to Live compaction filter and
    /// column family descriptors.
    pub fn open_cf_descriptors_with_ttl<P, I>(
        opts: &Options,
        path: P,
        cfs: I,
        ttl: Duration,
    ) -> Result<Self, Error>
    where
        P: AsRef<Path>,
        I: IntoIterator<Item = ColumnFamilyDescriptor>,
    {
        Self::open_cf_descriptors_internal(opts, path, cfs, &AccessType::WithTTL { ttl })
    }

    /// Opens a database with the given database options and column family names.
    ///
    /// Column families opened using this function will be created with default `Options`.
    pub fn open_cf<P, I, N>(opts: &Options, path: P, cfs: I) -> Result<Self, Error>
    where
        P: AsRef<Path>,
        I: IntoIterator<Item = N>,
        N: AsRef<str>,
    {
        let cfs = cfs
            .into_iter()
            .map(|name| ColumnFamilyDescriptor::new(name.as_ref(), Options::default()));

        Self::open_cf_descriptors_internal(opts, path, cfs, &AccessType::ReadWrite)
    }

    /// Opens a database for read only with the given database options and column family names.
    pub fn open_cf_for_read_only<P, I, N>(
        opts: &Options,
        path: P,
        cfs: I,
        error_if_log_file_exist: bool,
    ) -> Result<Self, Error>
    where
        P: AsRef<Path>,
        I: IntoIterator<Item = N>,
        N: AsRef<str>,
    {
        let cfs = cfs
            .into_iter()
            .map(|name| ColumnFamilyDescriptor::new(name.as_ref(), Options::default()));

        Self::open_cf_descriptors_internal(
            opts,
            path,
            cfs,
            &AccessType::ReadOnly {
                error_if_log_file_exist,
            },
        )
    }

    /// Opens a database for read only with the given database options and column family names.
    pub fn open_cf_with_opts_for_read_only<P, I, N>(
        db_opts: &Options,
        path: P,
        cfs: I,
        error_if_log_file_exist: bool,
    ) -> Result<Self, Error>
    where
        P: AsRef<Path>,
        I: IntoIterator<Item = (N, Options)>,
        N: AsRef<str>,
    {
        let cfs = cfs
            .into_iter()
            .map(|(name, cf_opts)| ColumnFamilyDescriptor::new(name.as_ref(), cf_opts));

        Self::open_cf_descriptors_internal(
            db_opts,
            path,
            cfs,
            &AccessType::ReadOnly {
                error_if_log_file_exist,
            },
        )
    }

    /// Opens a database for ready only with the given database options and
    /// column family descriptors.
    pub fn open_cf_descriptors_read_only<P, I>(
        opts: &Options,
        path: P,
        cfs: I,
        error_if_log_file_exist: bool,
    ) -> Result<Self, Error>
    where
        P: AsRef<Path>,
        I: IntoIterator<Item = ColumnFamilyDescriptor>,
    {
        Self::open_cf_descriptors_internal(
            opts,
            path,
            cfs,
            &AccessType::ReadOnly {
                error_if_log_file_exist,
            },
        )
    }

    /// Opens the database as a secondary with the given database options and column family names.
    pub fn open_cf_as_secondary<P, I, N>(
        opts: &Options,
        primary_path: P,
        secondary_path: P,
        cfs: I,
    ) -> Result<Self, Error>
    where
        P: AsRef<Path>,
        I: IntoIterator<Item = N>,
        N: AsRef<str>,
    {
        let cfs = cfs
            .into_iter()
            .map(|name| ColumnFamilyDescriptor::new(name.as_ref(), Options::default()));

        Self::open_cf_descriptors_internal(
            opts,
            primary_path,
            cfs,
            &AccessType::Secondary {
                secondary_path: secondary_path.as_ref(),
            },
        )
    }

    /// Opens the database as a secondary with the given database options and
    /// column family descriptors.
    pub fn open_cf_descriptors_as_secondary<P, I>(
        opts: &Options,
        path: P,
        secondary_path: P,
        cfs: I,
    ) -> Result<Self, Error>
    where
        P: AsRef<Path>,
        I: IntoIterator<Item = ColumnFamilyDescriptor>,
    {
        Self::open_cf_descriptors_internal(
            opts,
            path,
            cfs,
            &AccessType::Secondary {
                secondary_path: secondary_path.as_ref(),
            },
        )
    }

    /// Opens a database with the given database options and column family descriptors.
    pub fn open_cf_descriptors<P, I>(opts: &Options, path: P, cfs: I) -> Result<Self, Error>
    where
        P: AsRef<Path>,
        I: IntoIterator<Item = ColumnFamilyDescriptor>,
    {
        Self::open_cf_descriptors_internal(opts, path, cfs, &AccessType::ReadWrite)
    }

    /// Internal implementation for opening RocksDB.
    fn open_cf_descriptors_internal<P, I>(
        opts: &Options,
        path: P,
        cfs: I,
        access_type: &AccessType,
    ) -> Result<Self, Error>
    where
        P: AsRef<Path>,
        I: IntoIterator<Item = ColumnFamilyDescriptor>,
    {
        let cfs: Vec<_> = cfs.into_iter().collect();
        let outlive = iter::once(opts.outlive.clone())
            .chain(cfs.iter().map(|cf| cf.options.outlive.clone()))
            .collect();

        let cpath = to_cpath(&path)?;

        if let Err(e) = fs::create_dir_all(&path) {
            return Err(Error::new(format!(
                "Failed to create RocksDB directory: `{:?}`.",
                e
            )));
        }

        let db: *mut ffi::rocksdb_t;
        let mut cf_map = BTreeMap::new();

        if cfs.is_empty() {
            db = Self::open_raw(opts, &cpath, access_type)?;
        } else {
            let mut cfs_v = cfs;
            // Always open the default column family.
            if !cfs_v.iter().any(|cf| cf.name == DEFAULT_COLUMN_FAMILY_NAME) {
                cfs_v.push(ColumnFamilyDescriptor {
                    name: String::from(DEFAULT_COLUMN_FAMILY_NAME),
                    options: Options::default(),
                });
            }
            // We need to store our CStrings in an intermediate vector
            // so that their pointers remain valid.
            let c_cfs: Vec<CString> = cfs_v
                .iter()
                .map(|cf| CString::new(cf.name.as_bytes()).unwrap())
                .collect();

            let cfnames: Vec<_> = c_cfs.iter().map(|cf| cf.as_ptr()).collect();

            // These handles will be populated by DB.
            let mut cfhandles: Vec<_> = cfs_v.iter().map(|_| ptr::null_mut()).collect();

            let cfopts: Vec<_> = cfs_v
                .iter()
                .map(|cf| cf.options.inner as *const _)
                .collect();

            db = Self::open_cf_raw(
                opts,
                &cpath,
                &cfs_v,
                &cfnames,
                &cfopts,
                &mut cfhandles,
                access_type,
            )?;
            for handle in &cfhandles {
                if handle.is_null() {
                    return Err(Error::new(
                        "Received null column family handle from DB.".to_owned(),
                    ));
                }
            }

            for (cf_desc, inner) in cfs_v.iter().zip(cfhandles) {
                cf_map.insert(cf_desc.name.clone(), inner);
            }
        }

        if db.is_null() {
            return Err(Error::new("Could not initialize database.".to_owned()));
        }

        Ok(Self {
            inner: DBWithThreadModeInner { inner: db },
            path: path.as_ref().to_path_buf(),
            cfs: T::new_cf_map_internal(cf_map),
            _outlive: outlive,
        })
    }

    fn open_raw(
        opts: &Options,
        cpath: &CString,
        access_type: &AccessType,
    ) -> Result<*mut ffi::rocksdb_t, Error> {
        let db = unsafe {
            match *access_type {
                AccessType::ReadOnly {
                    error_if_log_file_exist,
                } => ffi_try!(ffi::rocksdb_open_for_read_only(
                    opts.inner,
                    cpath.as_ptr(),
                    c_uchar::from(error_if_log_file_exist),
                )),
                AccessType::ReadWrite => {
                    ffi_try!(ffi::rocksdb_open(opts.inner, cpath.as_ptr()))
                }
                AccessType::Secondary { secondary_path } => {
                    ffi_try!(ffi::rocksdb_open_as_secondary(
                        opts.inner,
                        cpath.as_ptr(),
                        to_cpath(secondary_path)?.as_ptr(),
                    ))
                }
                AccessType::WithTTL { ttl } => ffi_try!(ffi::rocksdb_open_with_ttl(
                    opts.inner,
                    cpath.as_ptr(),
                    ttl.as_secs() as c_int,
                )),
            }
        };
        Ok(db)
    }

    #[allow(clippy::pedantic)]
    fn open_cf_raw(
        opts: &Options,
        cpath: &CString,
        cfs_v: &[ColumnFamilyDescriptor],
        cfnames: &[*const c_char],
        cfopts: &[*const ffi::rocksdb_options_t],
        cfhandles: &mut [*mut ffi::rocksdb_column_family_handle_t],
        access_type: &AccessType,
    ) -> Result<*mut ffi::rocksdb_t, Error> {
        let db = unsafe {
            match *access_type {
                AccessType::ReadOnly {
                    error_if_log_file_exist,
                } => ffi_try!(ffi::rocksdb_open_for_read_only_column_families(
                    opts.inner,
                    cpath.as_ptr(),
                    cfs_v.len() as c_int,
                    cfnames.as_ptr(),
                    cfopts.as_ptr(),
                    cfhandles.as_mut_ptr(),
                    c_uchar::from(error_if_log_file_exist),
                )),
                AccessType::ReadWrite => ffi_try!(ffi::rocksdb_open_column_families(
                    opts.inner,
                    cpath.as_ptr(),
                    cfs_v.len() as c_int,
                    cfnames.as_ptr(),
                    cfopts.as_ptr(),
                    cfhandles.as_mut_ptr(),
                )),
                AccessType::Secondary { secondary_path } => {
                    ffi_try!(ffi::rocksdb_open_as_secondary_column_families(
                        opts.inner,
                        cpath.as_ptr(),
                        to_cpath(secondary_path)?.as_ptr(),
                        cfs_v.len() as c_int,
                        cfnames.as_ptr(),
                        cfopts.as_ptr(),
                        cfhandles.as_mut_ptr(),
                    ))
                }
                AccessType::WithTTL { ttl } => {
                    let ttls_v = vec![ttl.as_secs() as c_int; cfs_v.len()];
                    ffi_try!(ffi::rocksdb_open_column_families_with_ttl(
                        opts.inner,
                        cpath.as_ptr(),
                        cfs_v.len() as c_int,
                        cfnames.as_ptr(),
                        cfopts.as_ptr(),
                        cfhandles.as_mut_ptr(),
                        ttls_v.as_ptr(),
                    ))
                }
            }
        };
        Ok(db)
    }

    /// Removes the database entries in the range `["from", "to")` using given write options.
    pub fn delete_range_cf_opt<K: AsRef<[u8]>>(
        &self,
        cf: &impl AsColumnFamilyRef,
        from: K,
        to: K,
        writeopts: &WriteOptions,
    ) -> Result<(), Error> {
        let from = from.as_ref();
        let to = to.as_ref();

        unsafe {
            ffi_try!(ffi::rocksdb_delete_range_cf(
                self.inner.inner(),
                writeopts.inner,
                cf.inner(),
                from.as_ptr() as *const c_char,
                from.len() as size_t,
                to.as_ptr() as *const c_char,
                to.len() as size_t,
            ));
            Ok(())
        }
    }

    /// Removes the database entries in the range `["from", "to")` using default write options.
    pub fn delete_range_cf<K: AsRef<[u8]>>(
        &self,
        cf: &impl AsColumnFamilyRef,
        from: K,
        to: K,
    ) -> Result<(), Error> {
        self.delete_range_cf_opt(cf, from, to, &WriteOptions::default())
    }

    pub fn write_opt(&self, batch: WriteBatch, writeopts: &WriteOptions) -> Result<(), Error> {
        unsafe {
            ffi_try!(ffi::rocksdb_write(
                self.inner.inner(),
                writeopts.inner,
                batch.inner
            ));
        }
        Ok(())
    }

    pub fn write(&self, batch: WriteBatch) -> Result<(), Error> {
        self.write_opt(batch, &WriteOptions::default())
    }

    pub fn write_without_wal(&self, batch: WriteBatch) -> Result<(), Error> {
        let mut wo = WriteOptions::new();
        wo.disable_wal(true);
        self.write_opt(batch, &wo)
    }
}

/// Common methods of `DBWithThreadMode` and `OptimisticTransactionDB`.
impl<T: ThreadMode, Inner: DBInner> DBCommon<T, Inner> {
    pub(crate) fn new(
        inner: Inner,
        cfs: T,
        path: PathBuf,
        outlive: Vec<OptionsMustOutliveDB>,
    ) -> Self {
        Self {
            inner,
            cfs,
            path,
            _outlive: outlive,
        }
    }

    pub fn list_cf<P: AsRef<Path>>(opts: &Options, path: P) -> Result<Vec<String>, Error> {
        let cpath = to_cpath(path)?;
        let mut length = 0;

        unsafe {
            let ptr = ffi_try!(ffi::rocksdb_list_column_families(
                opts.inner,
                cpath.as_ptr(),
                &mut length,
            ));

            let vec = slice::from_raw_parts(ptr, length)
                .iter()
                .map(|ptr| CStr::from_ptr(*ptr).to_string_lossy().into_owned())
                .collect();
            ffi::rocksdb_list_column_families_destroy(ptr, length);
            Ok(vec)
        }
    }

    pub fn destroy<P: AsRef<Path>>(opts: &Options, path: P) -> Result<(), Error> {
        let cpath = to_cpath(path)?;
        unsafe {
            ffi_try!(ffi::rocksdb_destroy_db(opts.inner, cpath.as_ptr()));
        }
        Ok(())
    }

    pub fn repair<P: AsRef<Path>>(opts: &Options, path: P) -> Result<(), Error> {
        let cpath = to_cpath(path)?;
        unsafe {
            ffi_try!(ffi::rocksdb_repair_db(opts.inner, cpath.as_ptr()));
        }
        Ok(())
    }

    pub fn path(&self) -> &Path {
        self.path.as_path()
    }

    /// Flushes the WAL buffer. If `sync` is set to `true`, also syncs
    /// the data to disk.
    pub fn flush_wal(&self, sync: bool) -> Result<(), Error> {
        unsafe {
<<<<<<< HEAD
            ffi_try!(ffi::rocksdb_flush_wal(self.inner(), c_uchar::from(sync)));
=======
            ffi_try!(ffi::rocksdb_flush_wal(self.inner.inner(), u8::from(sync)));
>>>>>>> 52b25b66
        }
        Ok(())
    }

    /// Flushes database memtables to SST files on the disk.
    pub fn flush_opt(&self, flushopts: &FlushOptions) -> Result<(), Error> {
        unsafe {
            ffi_try!(ffi::rocksdb_flush(self.inner.inner(), flushopts.inner));
        }
        Ok(())
    }

    /// Flushes database memtables to SST files on the disk using default options.
    pub fn flush(&self) -> Result<(), Error> {
        self.flush_opt(&FlushOptions::default())
    }

    /// Flushes database memtables to SST files on the disk for a given column family.
    pub fn flush_cf_opt(
        &self,
        cf: &impl AsColumnFamilyRef,
        flushopts: &FlushOptions,
    ) -> Result<(), Error> {
        unsafe {
            ffi_try!(ffi::rocksdb_flush_cf(
                self.inner.inner(),
                flushopts.inner,
                cf.inner()
            ));
        }
        Ok(())
    }

    /// Flushes database memtables to SST files on the disk for a given column family using default
    /// options.
    pub fn flush_cf(&self, cf: &impl AsColumnFamilyRef) -> Result<(), Error> {
        self.flush_cf_opt(cf, &FlushOptions::default())
    }

    /// Return the bytes associated with a key value with read options. If you only intend to use
    /// the vector returned temporarily, consider using [`get_pinned_opt`](#method.get_pinned_opt)
    /// to avoid unnecessary memory copy.
    pub fn get_opt<K: AsRef<[u8]>>(
        &self,
        key: K,
        readopts: &ReadOptions,
    ) -> Result<Option<Vec<u8>>, Error> {
        self.get_pinned_opt(key, readopts)
            .map(|x| x.map(|v| v.as_ref().to_vec()))
    }

    /// Return the bytes associated with a key value. If you only intend to use the vector returned
    /// temporarily, consider using [`get_pinned`](#method.get_pinned) to avoid unnecessary memory
    /// copy.
    pub fn get<K: AsRef<[u8]>>(&self, key: K) -> Result<Option<Vec<u8>>, Error> {
        self.get_opt(key.as_ref(), &ReadOptions::default())
    }

    /// Return the bytes associated with a key value and the given column family with read options.
    /// If you only intend to use the vector returned temporarily, consider using
    /// [`get_pinned_cf_opt`](#method.get_pinned_cf_opt) to avoid unnecessary memory.
    pub fn get_cf_opt<K: AsRef<[u8]>>(
        &self,
        cf: &impl AsColumnFamilyRef,
        key: K,
        readopts: &ReadOptions,
    ) -> Result<Option<Vec<u8>>, Error> {
        self.get_pinned_cf_opt(cf, key, readopts)
            .map(|x| x.map(|v| v.as_ref().to_vec()))
    }

    /// Return the bytes associated with a key value and the given column family. If you only
    /// intend to use the vector returned temporarily, consider using
    /// [`get_pinned_cf`](#method.get_pinned_cf) to avoid unnecessary memory.
    pub fn get_cf<K: AsRef<[u8]>>(
        &self,
        cf: &impl AsColumnFamilyRef,
        key: K,
    ) -> Result<Option<Vec<u8>>, Error> {
        self.get_cf_opt(cf, key.as_ref(), &ReadOptions::default())
    }

    /// Return the value associated with a key using RocksDB's PinnableSlice
    /// so as to avoid unnecessary memory copy.
    pub fn get_pinned_opt<K: AsRef<[u8]>>(
        &self,
        key: K,
        readopts: &ReadOptions,
    ) -> Result<Option<DBPinnableSlice>, Error> {
        if readopts.inner.is_null() {
            return Err(Error::new(
                "Unable to create RocksDB read options. This is a fairly trivial call, and its \
                 failure may be indicative of a mis-compiled or mis-loaded RocksDB library."
                    .to_owned(),
            ));
        }

        let key = key.as_ref();
        unsafe {
            let val = ffi_try!(ffi::rocksdb_get_pinned(
                self.inner.inner(),
                readopts.inner,
                key.as_ptr() as *const c_char,
                key.len() as size_t,
            ));
            if val.is_null() {
                Ok(None)
            } else {
                Ok(Some(DBPinnableSlice::from_c(val)))
            }
        }
    }

    /// Return the value associated with a key using RocksDB's PinnableSlice
    /// so as to avoid unnecessary memory copy. Similar to get_pinned_opt but
    /// leverages default options.
    pub fn get_pinned<K: AsRef<[u8]>>(&self, key: K) -> Result<Option<DBPinnableSlice>, Error> {
        self.get_pinned_opt(key, &ReadOptions::default())
    }

    /// Return the value associated with a key using RocksDB's PinnableSlice
    /// so as to avoid unnecessary memory copy. Similar to get_pinned_opt but
    /// allows specifying ColumnFamily
    pub fn get_pinned_cf_opt<K: AsRef<[u8]>>(
        &self,
        cf: &impl AsColumnFamilyRef,
        key: K,
        readopts: &ReadOptions,
    ) -> Result<Option<DBPinnableSlice>, Error> {
        if readopts.inner.is_null() {
            return Err(Error::new(
                "Unable to create RocksDB read options. This is a fairly trivial call, and its \
                 failure may be indicative of a mis-compiled or mis-loaded RocksDB library."
                    .to_owned(),
            ));
        }

        let key = key.as_ref();
        unsafe {
            let val = ffi_try!(ffi::rocksdb_get_pinned_cf(
                self.inner.inner(),
                readopts.inner,
                cf.inner(),
                key.as_ptr() as *const c_char,
                key.len() as size_t,
            ));
            if val.is_null() {
                Ok(None)
            } else {
                Ok(Some(DBPinnableSlice::from_c(val)))
            }
        }
    }

    /// Return the value associated with a key using RocksDB's PinnableSlice
    /// so as to avoid unnecessary memory copy. Similar to get_pinned_cf_opt but
    /// leverages default options.
    pub fn get_pinned_cf<K: AsRef<[u8]>>(
        &self,
        cf: &impl AsColumnFamilyRef,
        key: K,
    ) -> Result<Option<DBPinnableSlice>, Error> {
        self.get_pinned_cf_opt(cf, key, &ReadOptions::default())
    }

    /// Return the values associated with the given keys.
    pub fn multi_get<K, I>(&self, keys: I) -> Vec<Result<Option<Vec<u8>>, Error>>
    where
        K: AsRef<[u8]>,
        I: IntoIterator<Item = K>,
    {
        self.multi_get_opt(keys, &ReadOptions::default())
    }

    /// Return the values associated with the given keys using read options.
    pub fn multi_get_opt<K, I>(
        &self,
        keys: I,
        readopts: &ReadOptions,
    ) -> Vec<Result<Option<Vec<u8>>, Error>>
    where
        K: AsRef<[u8]>,
        I: IntoIterator<Item = K>,
    {
        let (keys, keys_sizes): (Vec<Box<[u8]>>, Vec<_>) = keys
            .into_iter()
            .map(|k| (Box::from(k.as_ref()), k.as_ref().len()))
            .unzip();
        let ptr_keys: Vec<_> = keys.iter().map(|k| k.as_ptr() as *const c_char).collect();

        let mut values = vec![ptr::null_mut(); keys.len()];
        let mut values_sizes = vec![0_usize; keys.len()];
        let mut errors = vec![ptr::null_mut(); keys.len()];
        unsafe {
            ffi::rocksdb_multi_get(
                self.inner.inner(),
                readopts.inner,
                ptr_keys.len(),
                ptr_keys.as_ptr(),
                keys_sizes.as_ptr(),
                values.as_mut_ptr(),
                values_sizes.as_mut_ptr(),
                errors.as_mut_ptr(),
            );
        }

        convert_values(values, values_sizes, errors)
    }

    /// Return the values associated with the given keys and column families.
    pub fn multi_get_cf<'a, 'b: 'a, K, I, W>(
        &'a self,
        keys: I,
    ) -> Vec<Result<Option<Vec<u8>>, Error>>
    where
        K: AsRef<[u8]>,
        I: IntoIterator<Item = (&'b W, K)>,
        W: 'b + AsColumnFamilyRef,
    {
        self.multi_get_cf_opt(keys, &ReadOptions::default())
    }

    /// Return the values associated with the given keys and column families using read options.
    pub fn multi_get_cf_opt<'a, 'b: 'a, K, I, W>(
        &'a self,
        keys: I,
        readopts: &ReadOptions,
    ) -> Vec<Result<Option<Vec<u8>>, Error>>
    where
        K: AsRef<[u8]>,
        I: IntoIterator<Item = (&'b W, K)>,
        W: 'b + AsColumnFamilyRef,
    {
        let (cfs_and_keys, keys_sizes): (Vec<(_, Box<[u8]>)>, Vec<_>) = keys
            .into_iter()
            .map(|(cf, key)| ((cf, Box::from(key.as_ref())), key.as_ref().len()))
            .unzip();
        let ptr_keys: Vec<_> = cfs_and_keys
            .iter()
            .map(|(_, k)| k.as_ptr() as *const c_char)
            .collect();
        let ptr_cfs: Vec<_> = cfs_and_keys
            .iter()
            .map(|(c, _)| c.inner() as *const _)
            .collect();

        let mut values = vec![ptr::null_mut(); ptr_keys.len()];
        let mut values_sizes = vec![0_usize; ptr_keys.len()];
        let mut errors = vec![ptr::null_mut(); ptr_keys.len()];
        unsafe {
            ffi::rocksdb_multi_get_cf(
                self.inner.inner(),
                readopts.inner,
                ptr_cfs.as_ptr(),
                ptr_keys.len(),
                ptr_keys.as_ptr(),
                keys_sizes.as_ptr(),
                values.as_mut_ptr(),
                values_sizes.as_mut_ptr(),
                errors.as_mut_ptr(),
            );
        }

        convert_values(values, values_sizes, errors)
    }

    /// Return the values associated with the given keys and the specified column family
    /// where internally the read requests are processed in batch if block-based table
    /// SST format is used.  It is a more optimized version of multi_get_cf.
    pub fn batched_multi_get_cf<K, I>(
        &self,
        cf: &impl AsColumnFamilyRef,
        keys: I,
        sorted_input: bool,
    ) -> Vec<Result<Option<DBPinnableSlice>, Error>>
    where
        K: AsRef<[u8]>,
        I: IntoIterator<Item = K>,
    {
        self.batched_multi_get_cf_opt(cf, keys, sorted_input, &ReadOptions::default())
    }

    /// Return the values associated with the given keys and the specified column family
    /// where internally the read requests are processed in batch if block-based table
    /// SST format is used.  It is a more optimized version of multi_get_cf_opt.
    pub fn batched_multi_get_cf_opt<K, I>(
        &self,
        cf: &impl AsColumnFamilyRef,
        keys: I,
        sorted_input: bool,
        readopts: &ReadOptions,
    ) -> Vec<Result<Option<DBPinnableSlice>, Error>>
    where
        K: AsRef<[u8]>,
        I: IntoIterator<Item = K>,
    {
        let (keys, keys_sizes): (Vec<Box<[u8]>>, Vec<_>) = keys
            .into_iter()
            .map(|k| (Box::from(k.as_ref()), k.as_ref().len()))
            .unzip();
        let ptr_keys: Vec<_> = keys.iter().map(|k| k.as_ptr() as *const c_char).collect();

        let mut pinned_values = vec![ptr::null_mut(); ptr_keys.len()];
        let mut errors = vec![ptr::null_mut(); ptr_keys.len()];

        unsafe {
            ffi::rocksdb_batched_multi_get_cf(
                self.inner,
                readopts.inner,
                cf.inner(),
                ptr_keys.len(),
                ptr_keys.as_ptr(),
                keys_sizes.as_ptr(),
                pinned_values.as_mut_ptr(),
                errors.as_mut_ptr(),
                sorted_input,
            );
            pinned_values
                .into_iter()
                .zip(errors.into_iter())
                .map(|(v, e)| {
                    if e.is_null() {
                        if v.is_null() {
                            Ok(None)
                        } else {
                            Ok(Some(DBPinnableSlice::from_c(v)))
                        }
                    } else {
                        Err(Error::new(crate::ffi_util::error_message(e)))
                    }
                })
                .collect()
        }
    }

    /// Returns `false` if the given key definitely doesn't exist in the database, otherwise returns
    /// `true`. This function uses default `ReadOptions`.
    pub fn key_may_exist<K: AsRef<[u8]>>(&self, key: K) -> bool {
        self.key_may_exist_opt(key, &ReadOptions::default())
    }

    /// Returns `false` if the given key definitely doesn't exist in the database, otherwise returns
    /// `true`.
    pub fn key_may_exist_opt<K: AsRef<[u8]>>(&self, key: K, readopts: &ReadOptions) -> bool {
        let key = key.as_ref();
        unsafe {
            0 != ffi::rocksdb_key_may_exist(
                self.inner.inner(),
                readopts.inner,
                key.as_ptr() as *const c_char,
                key.len() as size_t,
                ptr::null_mut(), /*value*/
                ptr::null_mut(), /*val_len*/
                ptr::null(),     /*timestamp*/
                0,               /*timestamp_len*/
                ptr::null_mut(), /*value_found*/
            )
        }
    }

    /// Returns `false` if the given key definitely doesn't exist in the specified column family,
    /// otherwise returns `true`. This function uses default `ReadOptions`.
    pub fn key_may_exist_cf<K: AsRef<[u8]>>(&self, cf: &impl AsColumnFamilyRef, key: K) -> bool {
        self.key_may_exist_cf_opt(cf, key, &ReadOptions::default())
    }

    /// Returns `false` if the given key definitely doesn't exist in the specified column family,
    /// otherwise returns `true`.
    pub fn key_may_exist_cf_opt<K: AsRef<[u8]>>(
        &self,
        cf: &impl AsColumnFamilyRef,
        key: K,
        readopts: &ReadOptions,
    ) -> bool {
        let key = key.as_ref();
        0 != unsafe {
            ffi::rocksdb_key_may_exist_cf(
                self.inner.inner(),
                readopts.inner,
                cf.inner(),
                key.as_ptr() as *const c_char,
                key.len() as size_t,
                ptr::null_mut(), /*value*/
                ptr::null_mut(), /*val_len*/
                ptr::null(),     /*timestamp*/
                0,               /*timestamp_len*/
                ptr::null_mut(), /*value_found*/
            )
        }
    }

    fn create_inner_cf_handle(
        &self,
        name: impl CStrLike,
        opts: &Options,
    ) -> Result<*mut ffi::rocksdb_column_family_handle_t, Error> {
        let cf_name = name.bake().map_err(|err| {
            Error::new(format!(
                "Failed to convert path to CString when creating cf: {err}"
            ))
        })?;
        Ok(unsafe {
            ffi_try!(ffi::rocksdb_create_column_family(
                self.inner.inner(),
                opts.inner,
                cf_name.as_ptr(),
            ))
        })
    }

    pub fn iterator<'a: 'b, 'b>(
        &'a self,
        mode: IteratorMode,
    ) -> DBIteratorWithThreadMode<'b, Self> {
        let readopts = ReadOptions::default();
        self.iterator_opt(mode, readopts)
    }

    pub fn iterator_opt<'a: 'b, 'b>(
        &'a self,
        mode: IteratorMode,
        readopts: ReadOptions,
    ) -> DBIteratorWithThreadMode<'b, Self> {
        DBIteratorWithThreadMode::new(self, readopts, mode)
    }

    /// Opens an iterator using the provided ReadOptions.
    /// This is used when you want to iterate over a specific ColumnFamily with a modified ReadOptions
    pub fn iterator_cf_opt<'a: 'b, 'b>(
        &'a self,
        cf_handle: &impl AsColumnFamilyRef,
        readopts: ReadOptions,
        mode: IteratorMode,
    ) -> DBIteratorWithThreadMode<'b, Self> {
        DBIteratorWithThreadMode::new_cf(self, cf_handle.inner(), readopts, mode)
    }

    /// Opens an iterator with `set_total_order_seek` enabled.
    /// This must be used to iterate across prefixes when `set_memtable_factory` has been called
    /// with a Hash-based implementation.
    pub fn full_iterator<'a: 'b, 'b>(
        &'a self,
        mode: IteratorMode,
    ) -> DBIteratorWithThreadMode<'b, Self> {
        let mut opts = ReadOptions::default();
        opts.set_total_order_seek(true);
        DBIteratorWithThreadMode::new(self, opts, mode)
    }

    pub fn prefix_iterator<'a: 'b, 'b, P: AsRef<[u8]>>(
        &'a self,
        prefix: P,
    ) -> DBIteratorWithThreadMode<'b, Self> {
        let mut opts = ReadOptions::default();
        opts.set_prefix_same_as_start(true);
        DBIteratorWithThreadMode::new(
            self,
            opts,
            IteratorMode::From(prefix.as_ref(), Direction::Forward),
        )
    }

    pub fn iterator_cf<'a: 'b, 'b>(
        &'a self,
        cf_handle: &impl AsColumnFamilyRef,
        mode: IteratorMode,
    ) -> DBIteratorWithThreadMode<'b, Self> {
        let opts = ReadOptions::default();
        DBIteratorWithThreadMode::new_cf(self, cf_handle.inner(), opts, mode)
    }

    pub fn full_iterator_cf<'a: 'b, 'b>(
        &'a self,
        cf_handle: &impl AsColumnFamilyRef,
        mode: IteratorMode,
    ) -> DBIteratorWithThreadMode<'b, Self> {
        let mut opts = ReadOptions::default();
        opts.set_total_order_seek(true);
        DBIteratorWithThreadMode::new_cf(self, cf_handle.inner(), opts, mode)
    }

    pub fn prefix_iterator_cf<'a, P: AsRef<[u8]>>(
        &'a self,
        cf_handle: &impl AsColumnFamilyRef,
        prefix: P,
    ) -> DBIteratorWithThreadMode<'a, Self> {
        let mut opts = ReadOptions::default();
        opts.set_prefix_same_as_start(true);
        DBIteratorWithThreadMode::<'a, Self>::new_cf(
            self,
            cf_handle.inner(),
            opts,
            IteratorMode::From(prefix.as_ref(), Direction::Forward),
        )
    }

    /// Opens a raw iterator over the database, using the default read options
    pub fn raw_iterator<'a: 'b, 'b>(&'a self) -> DBRawIteratorWithThreadMode<'b, Self> {
        let opts = ReadOptions::default();
        DBRawIteratorWithThreadMode::new(self, opts)
    }

    /// Opens a raw iterator over the given column family, using the default read options
    pub fn raw_iterator_cf<'a: 'b, 'b>(
        &'a self,
        cf_handle: &impl AsColumnFamilyRef,
    ) -> DBRawIteratorWithThreadMode<'b, Self> {
        let opts = ReadOptions::default();
        DBRawIteratorWithThreadMode::new_cf(self, cf_handle.inner(), opts)
    }

    /// Opens a raw iterator over the database, using the given read options
    pub fn raw_iterator_opt<'a: 'b, 'b>(
        &'a self,
        readopts: ReadOptions,
    ) -> DBRawIteratorWithThreadMode<'b, Self> {
        DBRawIteratorWithThreadMode::new(self, readopts)
    }

    /// Opens a raw iterator over the given column family, using the given read options
    pub fn raw_iterator_cf_opt<'a: 'b, 'b>(
        &'a self,
        cf_handle: &impl AsColumnFamilyRef,
        readopts: ReadOptions,
    ) -> DBRawIteratorWithThreadMode<'b, Self> {
        DBRawIteratorWithThreadMode::new_cf(self, cf_handle.inner(), readopts)
    }

    pub fn snapshot(&self) -> SnapshotWithThreadMode<Self> {
        SnapshotWithThreadMode::<Self>::new(self)
    }

    pub fn put_opt<K, V>(&self, key: K, value: V, writeopts: &WriteOptions) -> Result<(), Error>
    where
        K: AsRef<[u8]>,
        V: AsRef<[u8]>,
    {
        let key = key.as_ref();
        let value = value.as_ref();

        unsafe {
            ffi_try!(ffi::rocksdb_put(
                self.inner.inner(),
                writeopts.inner,
                key.as_ptr() as *const c_char,
                key.len() as size_t,
                value.as_ptr() as *const c_char,
                value.len() as size_t,
            ));
            Ok(())
        }
    }

    pub fn put_cf_opt<K, V>(
        &self,
        cf: &impl AsColumnFamilyRef,
        key: K,
        value: V,
        writeopts: &WriteOptions,
    ) -> Result<(), Error>
    where
        K: AsRef<[u8]>,
        V: AsRef<[u8]>,
    {
        let key = key.as_ref();
        let value = value.as_ref();

        unsafe {
            ffi_try!(ffi::rocksdb_put_cf(
                self.inner.inner(),
                writeopts.inner,
                cf.inner(),
                key.as_ptr() as *const c_char,
                key.len() as size_t,
                value.as_ptr() as *const c_char,
                value.len() as size_t,
            ));
            Ok(())
        }
    }

    pub fn merge_opt<K, V>(&self, key: K, value: V, writeopts: &WriteOptions) -> Result<(), Error>
    where
        K: AsRef<[u8]>,
        V: AsRef<[u8]>,
    {
        let key = key.as_ref();
        let value = value.as_ref();

        unsafe {
            ffi_try!(ffi::rocksdb_merge(
                self.inner.inner(),
                writeopts.inner,
                key.as_ptr() as *const c_char,
                key.len() as size_t,
                value.as_ptr() as *const c_char,
                value.len() as size_t,
            ));
            Ok(())
        }
    }

    pub fn merge_cf_opt<K, V>(
        &self,
        cf: &impl AsColumnFamilyRef,
        key: K,
        value: V,
        writeopts: &WriteOptions,
    ) -> Result<(), Error>
    where
        K: AsRef<[u8]>,
        V: AsRef<[u8]>,
    {
        let key = key.as_ref();
        let value = value.as_ref();

        unsafe {
            ffi_try!(ffi::rocksdb_merge_cf(
                self.inner.inner(),
                writeopts.inner,
                cf.inner(),
                key.as_ptr() as *const c_char,
                key.len() as size_t,
                value.as_ptr() as *const c_char,
                value.len() as size_t,
            ));
            Ok(())
        }
    }

    pub fn delete_opt<K: AsRef<[u8]>>(
        &self,
        key: K,
        writeopts: &WriteOptions,
    ) -> Result<(), Error> {
        let key = key.as_ref();

        unsafe {
            ffi_try!(ffi::rocksdb_delete(
                self.inner.inner(),
                writeopts.inner,
                key.as_ptr() as *const c_char,
                key.len() as size_t,
            ));
            Ok(())
        }
    }

    pub fn delete_cf_opt<K: AsRef<[u8]>>(
        &self,
        cf: &impl AsColumnFamilyRef,
        key: K,
        writeopts: &WriteOptions,
    ) -> Result<(), Error> {
        let key = key.as_ref();

        unsafe {
            ffi_try!(ffi::rocksdb_delete_cf(
                self.inner.inner(),
                writeopts.inner,
                cf.inner(),
                key.as_ptr() as *const c_char,
                key.len() as size_t,
            ));
            Ok(())
        }
    }

    pub fn put<K, V>(&self, key: K, value: V) -> Result<(), Error>
    where
        K: AsRef<[u8]>,
        V: AsRef<[u8]>,
    {
        self.put_opt(key.as_ref(), value.as_ref(), &WriteOptions::default())
    }

    pub fn put_cf<K, V>(&self, cf: &impl AsColumnFamilyRef, key: K, value: V) -> Result<(), Error>
    where
        K: AsRef<[u8]>,
        V: AsRef<[u8]>,
    {
        self.put_cf_opt(cf, key.as_ref(), value.as_ref(), &WriteOptions::default())
    }

    pub fn merge<K, V>(&self, key: K, value: V) -> Result<(), Error>
    where
        K: AsRef<[u8]>,
        V: AsRef<[u8]>,
    {
        self.merge_opt(key.as_ref(), value.as_ref(), &WriteOptions::default())
    }

    pub fn merge_cf<K, V>(&self, cf: &impl AsColumnFamilyRef, key: K, value: V) -> Result<(), Error>
    where
        K: AsRef<[u8]>,
        V: AsRef<[u8]>,
    {
        self.merge_cf_opt(cf, key.as_ref(), value.as_ref(), &WriteOptions::default())
    }

    pub fn delete<K: AsRef<[u8]>>(&self, key: K) -> Result<(), Error> {
        self.delete_opt(key.as_ref(), &WriteOptions::default())
    }

    pub fn delete_cf<K: AsRef<[u8]>>(
        &self,
        cf: &impl AsColumnFamilyRef,
        key: K,
    ) -> Result<(), Error> {
        self.delete_cf_opt(cf, key.as_ref(), &WriteOptions::default())
    }

    /// Runs a manual compaction on the Range of keys given. This is not likely to be needed for typical usage.
    pub fn compact_range<S: AsRef<[u8]>, E: AsRef<[u8]>>(&self, start: Option<S>, end: Option<E>) {
        unsafe {
            let start = start.as_ref().map(AsRef::as_ref);
            let end = end.as_ref().map(AsRef::as_ref);

            ffi::rocksdb_compact_range(
                self.inner.inner(),
                opt_bytes_to_ptr(start),
                start.map_or(0, <[u8]>::len) as size_t,
                opt_bytes_to_ptr(end),
                end.map_or(0, <[u8]>::len) as size_t,
            );
        }
    }

    /// Same as `compact_range` but with custom options.
    pub fn compact_range_opt<S: AsRef<[u8]>, E: AsRef<[u8]>>(
        &self,
        start: Option<S>,
        end: Option<E>,
        opts: &CompactOptions,
    ) {
        unsafe {
            let start = start.as_ref().map(AsRef::as_ref);
            let end = end.as_ref().map(AsRef::as_ref);

            ffi::rocksdb_compact_range_opt(
                self.inner.inner(),
                opts.inner,
                opt_bytes_to_ptr(start),
                start.map_or(0, <[u8]>::len) as size_t,
                opt_bytes_to_ptr(end),
                end.map_or(0, <[u8]>::len) as size_t,
            );
        }
    }

    /// Runs a manual compaction on the Range of keys given on the
    /// given column family. This is not likely to be needed for typical usage.
    pub fn compact_range_cf<S: AsRef<[u8]>, E: AsRef<[u8]>>(
        &self,
        cf: &impl AsColumnFamilyRef,
        start: Option<S>,
        end: Option<E>,
    ) {
        unsafe {
            let start = start.as_ref().map(AsRef::as_ref);
            let end = end.as_ref().map(AsRef::as_ref);

            ffi::rocksdb_compact_range_cf(
                self.inner.inner(),
                cf.inner(),
                opt_bytes_to_ptr(start),
                start.map_or(0, <[u8]>::len) as size_t,
                opt_bytes_to_ptr(end),
                end.map_or(0, <[u8]>::len) as size_t,
            );
        }
    }

    /// Same as `compact_range_cf` but with custom options.
    pub fn compact_range_cf_opt<S: AsRef<[u8]>, E: AsRef<[u8]>>(
        &self,
        cf: &impl AsColumnFamilyRef,
        start: Option<S>,
        end: Option<E>,
        opts: &CompactOptions,
    ) {
        unsafe {
            let start = start.as_ref().map(AsRef::as_ref);
            let end = end.as_ref().map(AsRef::as_ref);

            ffi::rocksdb_compact_range_cf_opt(
                self.inner.inner(),
                cf.inner(),
                opts.inner,
                opt_bytes_to_ptr(start),
                start.map_or(0, <[u8]>::len) as size_t,
                opt_bytes_to_ptr(end),
                end.map_or(0, <[u8]>::len) as size_t,
            );
        }
    }

    pub fn set_options(&self, opts: &[(&str, &str)]) -> Result<(), Error> {
        let copts = convert_options(opts)?;
        let cnames: Vec<*const c_char> = copts.iter().map(|opt| opt.0.as_ptr()).collect();
        let cvalues: Vec<*const c_char> = copts.iter().map(|opt| opt.1.as_ptr()).collect();
        let count = opts.len() as i32;
        unsafe {
            ffi_try!(ffi::rocksdb_set_options(
                self.inner.inner(),
                count,
                cnames.as_ptr(),
                cvalues.as_ptr(),
            ));
        }
        Ok(())
    }

    pub fn set_options_cf(
        &self,
        cf: &impl AsColumnFamilyRef,
        opts: &[(&str, &str)],
    ) -> Result<(), Error> {
        let copts = convert_options(opts)?;
        let cnames: Vec<*const c_char> = copts.iter().map(|opt| opt.0.as_ptr()).collect();
        let cvalues: Vec<*const c_char> = copts.iter().map(|opt| opt.1.as_ptr()).collect();
        let count = opts.len() as i32;
        unsafe {
            ffi_try!(ffi::rocksdb_set_options_cf(
                self.inner.inner(),
                cf.inner(),
                count,
                cnames.as_ptr(),
                cvalues.as_ptr(),
            ));
        }
        Ok(())
    }

    /// Implementation for property_value et al methods.
    ///
    /// `name` is the name of the property.  It will be converted into a CString
    /// and passed to `get_property` as argument.  `get_property` reads the
    /// specified property and either returns NULL or a pointer to a C allocated
    /// string; this method takes ownership of that string and will free it at
    /// the end. That string is parsed using `parse` callback which produces
    /// the returned result.
    fn property_value_impl<R>(
        name: impl CStrLike,
        get_property: impl FnOnce(*const c_char) -> *mut c_char,
        parse: impl FnOnce(&str) -> Result<R, Error>,
    ) -> Result<Option<R>, Error> {
        let value = match name.bake() {
            Ok(prop_name) => get_property(prop_name.as_ptr()),
            Err(e) => {
                return Err(Error::new(format!(
                    "Failed to convert property name to CString: {}",
                    e
                )));
            }
        };
        if value.is_null() {
            return Ok(None);
        }
        let result = match unsafe { CStr::from_ptr(value) }.to_str() {
            Ok(s) => parse(s).map(|value| Some(value)),
            Err(e) => Err(Error::new(format!(
                "Failed to convert property value to string: {}",
                e
            ))),
        };
        unsafe {
<<<<<<< HEAD
=======
            let value = ffi::rocksdb_property_value(self.inner.inner(), prop_name.as_ptr());
            if value.is_null() {
                return Ok(None);
            }

            let str_value = match CStr::from_ptr(value).to_str() {
                Ok(s) => s.to_owned(),
                Err(e) => {
                    return Err(Error::new(format!(
                        "Failed to convert property value to string: {}",
                        e
                    )));
                }
            };

>>>>>>> 52b25b66
            libc::free(value as *mut c_void);
        }
        result
    }

    /// Retrieves a RocksDB property by name.
    ///
    /// Full list of properties could be find
    /// [here](https://github.com/facebook/rocksdb/blob/08809f5e6cd9cc4bc3958dd4d59457ae78c76660/include/rocksdb/db.h#L428-L634).
    pub fn property_value(&self, name: impl CStrLike) -> Result<Option<String>, Error> {
        Self::property_value_impl(
            name,
            |prop_name| unsafe { ffi::rocksdb_property_value(self.inner, prop_name) },
            |str_value| Ok(str_value.to_owned()),
        )
    }

    /// Retrieves a RocksDB property by name, for a specific column family.
    ///
    /// Full list of properties could be find
    /// [here](https://github.com/facebook/rocksdb/blob/08809f5e6cd9cc4bc3958dd4d59457ae78c76660/include/rocksdb/db.h#L428-L634).
    pub fn property_value_cf(
        &self,
        cf: &impl AsColumnFamilyRef,
        name: impl CStrLike,
    ) -> Result<Option<String>, Error> {
<<<<<<< HEAD
        Self::property_value_impl(
            name,
            |prop_name| unsafe {
                ffi::rocksdb_property_value_cf(self.inner.inner(), cf.inner(), prop_name)
            },
            |str_value| Ok(str_value.to_owned()),
        )
    }
=======
        let prop_name = match CString::new(name) {
            Ok(c) => c,
            Err(e) => {
                return Err(Error::new(format!(
                    "Failed to convert property name to CString: {}",
                    e
                )));
            }
        };

        unsafe {
            let value =
                ffi::rocksdb_property_value_cf(self.inner.inner(), cf.inner(), prop_name.as_ptr());
            if value.is_null() {
                return Ok(None);
            }

            let str_value = match CStr::from_ptr(value).to_str() {
                Ok(s) => s.to_owned(),
                Err(e) => {
                    return Err(Error::new(format!(
                        "Failed to convert property value to string: {}",
                        e
                    )));
                }
            };
>>>>>>> 52b25b66

    fn parse_property_int_value(value: &str) -> Result<u64, Error> {
        value.parse::<u64>().map_err(|err| {
            Error::new(format!(
                "Failed to convert property value {} to int: {}",
                value, err
            ))
        })
    }

    /// Retrieves a RocksDB property and casts it to an integer.
    ///
    /// Full list of properties that return int values could be find
    /// [here](https://github.com/facebook/rocksdb/blob/08809f5e6cd9cc4bc3958dd4d59457ae78c76660/include/rocksdb/db.h#L654-L689).
    pub fn property_int_value(&self, name: impl CStrLike) -> Result<Option<u64>, Error> {
        Self::property_value_impl(
            name,
            |prop_name| unsafe { ffi::rocksdb_property_value(self.inner, prop_name) },
            Self::parse_property_int_value,
        )
    }

    /// Retrieves a RocksDB property for a specific column family and casts it to an integer.
    ///
    /// Full list of properties that return int values could be find
    /// [here](https://github.com/facebook/rocksdb/blob/08809f5e6cd9cc4bc3958dd4d59457ae78c76660/include/rocksdb/db.h#L654-L689).
    pub fn property_int_value_cf(
        &self,
        cf: &impl AsColumnFamilyRef,
        name: impl CStrLike,
    ) -> Result<Option<u64>, Error> {
        Self::property_value_impl(
            name,
            |prop_name| unsafe {
                ffi::rocksdb_property_value_cf(self.inner, cf.inner(), prop_name)
            },
            Self::parse_property_int_value,
        )
    }

    /// The sequence number of the most recent transaction.
    pub fn latest_sequence_number(&self) -> u64 {
        unsafe { ffi::rocksdb_get_latest_sequence_number(self.inner.inner()) }
    }

    /// Iterate over batches of write operations since a given sequence.
    ///
    /// Produce an iterator that will provide the batches of write operations
    /// that have occurred since the given sequence (see
    /// `latest_sequence_number()`). Use the provided iterator to retrieve each
    /// (`u64`, `WriteBatch`) tuple, and then gather the individual puts and
    /// deletes using the `WriteBatch::iterate()` function.
    ///
    /// Calling `get_updates_since()` with a sequence number that is out of
    /// bounds will return an error.
    pub fn get_updates_since(&self, seq_number: u64) -> Result<DBWALIterator, Error> {
        unsafe {
            // rocksdb_wal_readoptions_t does not appear to have any functions
            // for creating and destroying it; fortunately we can pass a nullptr
            // here to get the default behavior
            let opts: *const ffi::rocksdb_wal_readoptions_t = ptr::null();
            let iter = ffi_try!(ffi::rocksdb_get_updates_since(
                self.inner.inner(),
                seq_number,
                opts
            ));
            Ok(DBWALIterator { inner: iter })
        }
    }

    /// Tries to catch up with the primary by reading as much as possible from the
    /// log files.
    pub fn try_catch_up_with_primary(&self) -> Result<(), Error> {
        unsafe {
            ffi_try!(ffi::rocksdb_try_catch_up_with_primary(self.inner.inner()));
        }
        Ok(())
    }

    /// Loads a list of external SST files created with SstFileWriter into the DB with default opts
    pub fn ingest_external_file<P: AsRef<Path>>(&self, paths: Vec<P>) -> Result<(), Error> {
        let opts = IngestExternalFileOptions::default();
        self.ingest_external_file_opts(&opts, paths)
    }

    /// Loads a list of external SST files created with SstFileWriter into the DB
    pub fn ingest_external_file_opts<P: AsRef<Path>>(
        &self,
        opts: &IngestExternalFileOptions,
        paths: Vec<P>,
    ) -> Result<(), Error> {
        let paths_v: Vec<CString> = paths
            .iter()
            .map(|path| to_cpath(&path))
            .collect::<Result<Vec<_>, _>>()?;

        let cpaths: Vec<_> = paths_v.iter().map(|path| path.as_ptr()).collect();

        self.ingest_external_file_raw(opts, &paths_v, &cpaths)
    }

    /// Loads a list of external SST files created with SstFileWriter into the DB for given Column Family
    /// with default opts
    pub fn ingest_external_file_cf<P: AsRef<Path>>(
        &self,
        cf: &impl AsColumnFamilyRef,
        paths: Vec<P>,
    ) -> Result<(), Error> {
        let opts = IngestExternalFileOptions::default();
        self.ingest_external_file_cf_opts(cf, &opts, paths)
    }

    /// Loads a list of external SST files created with SstFileWriter into the DB for given Column Family
    pub fn ingest_external_file_cf_opts<P: AsRef<Path>>(
        &self,
        cf: &impl AsColumnFamilyRef,
        opts: &IngestExternalFileOptions,
        paths: Vec<P>,
    ) -> Result<(), Error> {
        let paths_v: Vec<CString> = paths
            .iter()
            .map(|path| to_cpath(&path))
            .collect::<Result<Vec<_>, _>>()?;

        let cpaths: Vec<_> = paths_v.iter().map(|path| path.as_ptr()).collect();

        self.ingest_external_file_raw_cf(cf, opts, &paths_v, &cpaths)
    }

    fn ingest_external_file_raw(
        &self,
        opts: &IngestExternalFileOptions,
        paths_v: &[CString],
        cpaths: &[*const c_char],
    ) -> Result<(), Error> {
        unsafe {
            ffi_try!(ffi::rocksdb_ingest_external_file(
                self.inner.inner(),
                cpaths.as_ptr(),
                paths_v.len(),
                opts.inner as *const _
            ));
            Ok(())
        }
    }

    fn ingest_external_file_raw_cf(
        &self,
        cf: &impl AsColumnFamilyRef,
        opts: &IngestExternalFileOptions,
        paths_v: &[CString],
        cpaths: &[*const c_char],
    ) -> Result<(), Error> {
        unsafe {
            ffi_try!(ffi::rocksdb_ingest_external_file_cf(
                self.inner.inner(),
                cf.inner(),
                cpaths.as_ptr(),
                paths_v.len(),
                opts.inner as *const _
            ));
            Ok(())
        }
    }

    /// Returns a list of all table files with their level, start key
    /// and end key
    pub fn live_files(&self) -> Result<Vec<LiveFile>, Error> {
        unsafe {
            let files = ffi::rocksdb_livefiles(self.inner.inner());
            if files.is_null() {
                Err(Error::new("Could not get live files".to_owned()))
            } else {
                let n = ffi::rocksdb_livefiles_count(files);

                let mut livefiles = Vec::with_capacity(n as usize);
                let mut key_size: usize = 0;

                for i in 0..n {
                    let column_family_name =
                        from_cstr(ffi::rocksdb_livefiles_column_family_name(files, i));
                    let name = from_cstr(ffi::rocksdb_livefiles_name(files, i));
                    let size = ffi::rocksdb_livefiles_size(files, i);
                    let level = ffi::rocksdb_livefiles_level(files, i) as i32;

                    // get smallest key inside file
                    let smallest_key = ffi::rocksdb_livefiles_smallestkey(files, i, &mut key_size);
                    let smallest_key = raw_data(smallest_key, key_size);

                    // get largest key inside file
                    let largest_key = ffi::rocksdb_livefiles_largestkey(files, i, &mut key_size);
                    let largest_key = raw_data(largest_key, key_size);

                    livefiles.push(LiveFile {
                        column_family_name,
                        name,
                        size,
                        level,
                        start_key: smallest_key,
                        end_key: largest_key,
                        num_entries: ffi::rocksdb_livefiles_entries(files, i),
                        num_deletions: ffi::rocksdb_livefiles_deletions(files, i),
                    });
                }

                // destroy livefiles metadata(s)
                ffi::rocksdb_livefiles_destroy(files);

                // return
                Ok(livefiles)
            }
        }
    }

    /// Delete sst files whose keys are entirely in the given range.
    ///
    /// Could leave some keys in the range which are in files which are not
    /// entirely in the range.
    ///
    /// Note: L0 files are left regardless of whether they're in the range.
    ///
    /// SnapshotWithThreadModes before the delete might not see the data in the given range.
    pub fn delete_file_in_range<K: AsRef<[u8]>>(&self, from: K, to: K) -> Result<(), Error> {
        let from = from.as_ref();
        let to = to.as_ref();
        unsafe {
            ffi_try!(ffi::rocksdb_delete_file_in_range(
                self.inner.inner(),
                from.as_ptr() as *const c_char,
                from.len() as size_t,
                to.as_ptr() as *const c_char,
                to.len() as size_t,
            ));
            Ok(())
        }
    }

    /// Same as `delete_file_in_range` but only for specific column family
    pub fn delete_file_in_range_cf<K: AsRef<[u8]>>(
        &self,
        cf: &impl AsColumnFamilyRef,
        from: K,
        to: K,
    ) -> Result<(), Error> {
        let from = from.as_ref();
        let to = to.as_ref();
        unsafe {
            ffi_try!(ffi::rocksdb_delete_file_in_range_cf(
                self.inner.inner(),
                cf.inner(),
                from.as_ptr() as *const c_char,
                from.len() as size_t,
                to.as_ptr() as *const c_char,
                to.len() as size_t,
            ));
            Ok(())
        }
    }

    /// Request stopping background work, if wait is true wait until it's done.
    pub fn cancel_all_background_work(&self, wait: bool) {
        unsafe {
<<<<<<< HEAD
            ffi::rocksdb_cancel_all_background_work(self.inner(), c_uchar::from(wait));
=======
            ffi::rocksdb_cancel_all_background_work(self.inner.inner(), u8::from(wait));
>>>>>>> 52b25b66
        }
    }

    fn drop_column_family<C>(
        &self,
        cf_inner: *mut ffi::rocksdb_column_family_handle_t,
        cf: C,
    ) -> Result<(), Error> {
        unsafe {
            // first mark the column family as dropped
            ffi_try!(ffi::rocksdb_drop_column_family(
                self.inner.inner(),
                cf_inner
            ));
        }
        // then finally reclaim any resources (mem, files) by destroying the only single column
        // family handle by drop()-ing it
        drop(cf);
        Ok(())
    }
}

impl<I: DBInner> DBCommon<SingleThreaded, I> {
    /// Creates column family with given name and options
    pub fn create_cf<N: AsRef<str>>(&mut self, name: N, opts: &Options) -> Result<(), Error> {
        let inner = self.create_inner_cf_handle(name.as_ref(), opts)?;
        self.cfs
            .cfs
            .insert(name.as_ref().to_string(), ColumnFamily { inner });
        Ok(())
    }

    /// Drops the column family with the given name
    pub fn drop_cf(&mut self, name: &str) -> Result<(), Error> {
        if let Some(cf) = self.cfs.cfs.remove(name) {
            self.drop_column_family(cf.inner, cf)
        } else {
            Err(Error::new(format!("Invalid column family: {}", name)))
        }
    }

    /// Returns the underlying column family handle
    pub fn cf_handle(&self, name: &str) -> Option<&ColumnFamily> {
        self.cfs.cfs.get(name)
    }
}

impl<I: DBInner> DBCommon<MultiThreaded, I> {
    /// Creates column family with given name and options
    pub fn create_cf<N: AsRef<str>>(&self, name: N, opts: &Options) -> Result<(), Error> {
        let inner = self.create_inner_cf_handle(name.as_ref(), opts)?;
        self.cfs.cfs.write().unwrap().insert(
            name.as_ref().to_string(),
            Arc::new(UnboundColumnFamily { inner }),
        );
        Ok(())
    }

    /// Drops the column family with the given name by internally locking the inner column
    /// family map. This avoids needing `&mut self` reference
    pub fn drop_cf(&self, name: &str) -> Result<(), Error> {
        if let Some(cf) = self.cfs.cfs.write().unwrap().remove(name) {
            self.drop_column_family(cf.inner, cf)
        } else {
            Err(Error::new(format!("Invalid column family: {}", name)))
        }
    }

    /// Returns the underlying column family handle
    pub fn cf_handle(&self, name: &str) -> Option<Arc<BoundColumnFamily>> {
        self.cfs
            .cfs
            .read()
            .unwrap()
            .get(name)
            .cloned()
            .map(UnboundColumnFamily::bound_column_family)
    }
}

impl<T: ThreadMode, I: DBInner> Drop for DBCommon<T, I> {
    fn drop(&mut self) {
        self.cfs.drop_all_cfs_internal();
    }
}

impl<T: ThreadMode, I: DBInner> fmt::Debug for DBCommon<T, I> {
    fn fmt(&self, f: &mut fmt::Formatter) -> fmt::Result {
        write!(f, "RocksDB {{ path: {:?} }}", self.path())
    }
}

/// The metadata that describes a SST file
#[derive(Debug, Clone)]
pub struct LiveFile {
    /// Name of the column family the file belongs to
    pub column_family_name: String,
    /// Name of the file
    pub name: String,
    /// Size of the file
    pub size: usize,
    /// Level at which this file resides
    pub level: i32,
    /// Smallest user defined key in the file
    pub start_key: Option<Vec<u8>>,
    /// Largest user defined key in the file
    pub end_key: Option<Vec<u8>>,
    /// Number of entries/alive keys in the file
    pub num_entries: u64,
    /// Number of deletions/tomb key(s) in the file
    pub num_deletions: u64,
}

fn convert_options(opts: &[(&str, &str)]) -> Result<Vec<(CString, CString)>, Error> {
    opts.iter()
        .map(|(name, value)| {
            let cname = match CString::new(name.as_bytes()) {
                Ok(cname) => cname,
                Err(e) => return Err(Error::new(format!("Invalid option name `{}`", e))),
            };
            let cvalue = match CString::new(value.as_bytes()) {
                Ok(cvalue) => cvalue,
                Err(e) => return Err(Error::new(format!("Invalid option value: `{}`", e))),
            };
            Ok((cname, cvalue))
        })
        .collect()
}

pub(crate) fn convert_values(
    values: Vec<*mut c_char>,
    values_sizes: Vec<usize>,
    errors: Vec<*mut c_char>,
) -> Vec<Result<Option<Vec<u8>>, Error>> {
    values
        .into_iter()
        .zip(values_sizes.into_iter())
        .zip(errors.into_iter())
        .map(|((v, s), e)| {
            if e.is_null() {
                let value = unsafe { crate::ffi_util::raw_data(v, s) };
                unsafe {
                    ffi::rocksdb_free(v as *mut c_void);
                }
                Ok(value)
            } else {
                Err(Error::new(crate::ffi_util::error_message(e)))
            }
        })
        .collect()
}<|MERGE_RESOLUTION|>--- conflicted
+++ resolved
@@ -135,15 +135,6 @@
 /// Minimal set of DB-related methods, intended to be generic over
 /// `DBWithThreadMode<T>`. Mainly used internally
 pub trait DBAccess {
-<<<<<<< HEAD
-    fn create_snapshot(&self) -> *const ffi::rocksdb_snapshot_t;
-
-    fn release_snapshot(&self, snapshot: *const ffi::rocksdb_snapshot_t);
-
-    fn create_iterator(&self, readopts: &ReadOptions) -> *mut ffi::rocksdb_iterator_t;
-
-    fn create_iterator_cf(
-=======
     unsafe fn create_snapshot(&self) -> *const ffi::rocksdb_snapshot_t;
 
     unsafe fn release_snapshot(&self, snapshot: *const ffi::rocksdb_snapshot_t);
@@ -151,7 +142,6 @@
     unsafe fn create_iterator(&self, readopts: &ReadOptions) -> *mut ffi::rocksdb_iterator_t;
 
     unsafe fn create_iterator_cf(
->>>>>>> 52b25b66
         &self,
         cf_handle: *mut ffi::rocksdb_column_family_handle_t,
         readopts: &ReadOptions,
@@ -215,23 +205,6 @@
 }
 
 impl<T: ThreadMode, I: DBInner> DBAccess for DBCommon<T, I> {
-<<<<<<< HEAD
-    fn create_snapshot(&self) -> *const ffi::rocksdb_snapshot_t {
-        unsafe { ffi::rocksdb_create_snapshot(self.inner.inner()) }
-    }
-
-    fn release_snapshot(&self, snapshot: *const ffi::rocksdb_snapshot_t) {
-        unsafe {
-            ffi::rocksdb_release_snapshot(self.inner.inner(), snapshot);
-        }
-    }
-
-    fn create_iterator(&self, readopts: &ReadOptions) -> *mut ffi::rocksdb_iterator_t {
-        unsafe { ffi::rocksdb_create_iterator(self.inner.inner(), readopts.inner) }
-    }
-
-    fn create_iterator_cf(
-=======
     unsafe fn create_snapshot(&self) -> *const ffi::rocksdb_snapshot_t {
         ffi::rocksdb_create_snapshot(self.inner.inner())
     }
@@ -245,16 +218,11 @@
     }
 
     unsafe fn create_iterator_cf(
->>>>>>> 52b25b66
         &self,
         cf_handle: *mut ffi::rocksdb_column_family_handle_t,
         readopts: &ReadOptions,
     ) -> *mut ffi::rocksdb_iterator_t {
-<<<<<<< HEAD
-        unsafe { ffi::rocksdb_create_iterator_cf(self.inner.inner(), readopts.inner, cf_handle) }
-=======
         ffi::rocksdb_create_iterator_cf(self.inner.inner(), readopts.inner, cf_handle)
->>>>>>> 52b25b66
     }
 
     fn get_opt<K: AsRef<[u8]>>(
@@ -349,27 +317,6 @@
     }
 }
 
-<<<<<<< HEAD
-=======
-pub struct DBWithThreadModeInner {
-    inner: *mut ffi::rocksdb_t,
-}
-
-impl DBInner for DBWithThreadModeInner {
-    fn inner(&self) -> *mut ffi::rocksdb_t {
-        self.inner
-    }
-}
-
-impl Drop for DBWithThreadModeInner {
-    fn drop(&mut self) {
-        unsafe {
-            ffi::rocksdb_close(self.inner);
-        }
-    }
-}
-
->>>>>>> 52b25b66
 /// A type alias to RocksDB database.
 ///
 /// See crate level documentation for a simple usage example.
@@ -945,11 +892,10 @@
     /// the data to disk.
     pub fn flush_wal(&self, sync: bool) -> Result<(), Error> {
         unsafe {
-<<<<<<< HEAD
-            ffi_try!(ffi::rocksdb_flush_wal(self.inner(), c_uchar::from(sync)));
-=======
-            ffi_try!(ffi::rocksdb_flush_wal(self.inner.inner(), u8::from(sync)));
->>>>>>> 52b25b66
+            ffi_try!(ffi::rocksdb_flush_wal(
+                self.inner.inner(),
+                c_uchar::from(sync)
+            ));
         }
         Ok(())
     }
@@ -1817,24 +1763,6 @@
             ))),
         };
         unsafe {
-<<<<<<< HEAD
-=======
-            let value = ffi::rocksdb_property_value(self.inner.inner(), prop_name.as_ptr());
-            if value.is_null() {
-                return Ok(None);
-            }
-
-            let str_value = match CStr::from_ptr(value).to_str() {
-                Ok(s) => s.to_owned(),
-                Err(e) => {
-                    return Err(Error::new(format!(
-                        "Failed to convert property value to string: {}",
-                        e
-                    )));
-                }
-            };
-
->>>>>>> 52b25b66
             libc::free(value as *mut c_void);
         }
         result
@@ -1861,7 +1789,6 @@
         cf: &impl AsColumnFamilyRef,
         name: impl CStrLike,
     ) -> Result<Option<String>, Error> {
-<<<<<<< HEAD
         Self::property_value_impl(
             name,
             |prop_name| unsafe {
@@ -1870,34 +1797,6 @@
             |str_value| Ok(str_value.to_owned()),
         )
     }
-=======
-        let prop_name = match CString::new(name) {
-            Ok(c) => c,
-            Err(e) => {
-                return Err(Error::new(format!(
-                    "Failed to convert property name to CString: {}",
-                    e
-                )));
-            }
-        };
-
-        unsafe {
-            let value =
-                ffi::rocksdb_property_value_cf(self.inner.inner(), cf.inner(), prop_name.as_ptr());
-            if value.is_null() {
-                return Ok(None);
-            }
-
-            let str_value = match CStr::from_ptr(value).to_str() {
-                Ok(s) => s.to_owned(),
-                Err(e) => {
-                    return Err(Error::new(format!(
-                        "Failed to convert property value to string: {}",
-                        e
-                    )));
-                }
-            };
->>>>>>> 52b25b66
 
     fn parse_property_int_value(value: &str) -> Result<u64, Error> {
         value.parse::<u64>().map_err(|err| {
@@ -2160,11 +2059,7 @@
     /// Request stopping background work, if wait is true wait until it's done.
     pub fn cancel_all_background_work(&self, wait: bool) {
         unsafe {
-<<<<<<< HEAD
-            ffi::rocksdb_cancel_all_background_work(self.inner(), c_uchar::from(wait));
-=======
-            ffi::rocksdb_cancel_all_background_work(self.inner.inner(), u8::from(wait));
->>>>>>> 52b25b66
+            ffi::rocksdb_cancel_all_background_work(self.inner.inner(), c_uchar::from(wait));
         }
     }
 
