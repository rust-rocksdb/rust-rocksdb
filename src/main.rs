--- conflicted
+++ resolved
@@ -142,15 +142,8 @@
 
 
 #[cfg(test)]
-<<<<<<< HEAD
-#[allow(dead_code)]
-mod tests  {
-    use rocksdb::{BlockBasedOptions, DB, Options,
-                  new_bloom_filter};
-=======
 mod tests {
     use rocksdb::{BlockBasedOptions, DB, Options};
->>>>>>> ea77df7e
     use rocksdb::DBCompactionStyle::DBUniversalCompaction;
 
     fn tuned_for_somebody_elses_disk(path: &str,
@@ -178,54 +171,12 @@
         opts.set_block_based_table_factory(blockopts);
         opts.set_disable_auto_compactions(true);
 
-<<<<<<< HEAD
-        let _filter = new_bloom_filter(10);
-=======
         // let filter = new_bloom_filter(10);
->>>>>>> ea77df7e
         // opts.set_filter(filter);
 
         DB::open(&opts, path).unwrap()
     }
 
-<<<<<<< HEAD
-// TODO(tyler) unstable
-// use std::thread::sleep_ms;
-// #[bench]
-// fn a_writes(b: &mut Bencher) {
-// dirty hack due to parallel tests causing contention.
-// sleep_ms(1000);
-// let path = "_rust_rocksdb_optimizetest";
-// let mut opts = Options::new();
-// let mut blockopts = BlockBasedOptions::new();
-// let mut db = tuned_for_somebody_elses_disk(path, &mut opts, &mut blockopts);
-// let mut i = 0 as u64;
-// b.iter(|| {
-// db.put(i.to_string().as_bytes(), b"v1111");
-// i += 1;
-// });
-// }
-//
-// #[bench]
-// fn b_reads(b: &mut Bencher) {
-// let path = "_rust_rocksdb_optimizetest";
-// let mut opts = Options::new();
-// let mut blockopts = BlockBasedOptions::new();
-// {
-// let db = tuned_for_somebody_elses_disk(path, &mut opts, &mut blockopts);
-// let mut i = 0 as u64;
-// b.iter(|| {
-// db.get(i.to_string().as_bytes()).on_error( |e| {
-// println!("error: {}", e);
-// e
-// });
-// i += 1;
-// });
-// }
-// DB::destroy(&opts, path).is_ok();
-// }
-//
-=======
     // TODO(tyler) unstable
     // #[bench]
     // fn a_writes(b: &mut Bencher) {
@@ -261,5 +212,4 @@
     // DB::destroy(&opts, path).is_ok();
     // }
     //
->>>>>>> ea77df7e
 }