// Copyright 2020 Tyler Neely
//
// Licensed under the Apache License, Version 2.0 (the "License");
// you may not use this file except in compliance with the License.
// You may obtain a copy of the License at
//
// http://www.apache.org/licenses/LICENSE-2.0
//
// Unless required by applicable law or agreed to in writing, software
// distributed under the License is distributed on an "AS IS" BASIS,
// WITHOUT WARRANTIES OR CONDITIONS OF ANY KIND, either express or implied.
// See the License for the specific language governing permissions and
// limitations under the License.
//

//! Rust wrapper for RocksDB.
//!
//! # Examples
//!
//! ```
//! use rocksdb::{DB, Options};
//! // NB: db is automatically closed at end of lifetime
//! let path = "_path_for_rocksdb_storage";
//! {
//!    let db = DB::open_default(path).unwrap();
//!    db.put(b"my key", b"my value").unwrap();
//!    match db.get(b"my key") {
//!        Ok(Some(value)) => println!("retrieved value {}", String::from_utf8(value).unwrap()),
//!        Ok(None) => println!("value not found"),
//!        Err(e) => println!("operational problem encountered: {}", e),
//!    }
//!    db.delete(b"my key").unwrap();
//! }
//! let _ = DB::destroy(&Options::default(), path);
//! ```
//!
//! Opening a database and a single column family with custom options:
//!
//! ```
//! use rocksdb::{DB, ColumnFamilyDescriptor, Options};
//!
//! let path = "_path_for_rocksdb_storage_with_cfs";
//! let mut cf_opts = Options::default();
//! cf_opts.set_max_write_buffer_number(16);
//! let cf = ColumnFamilyDescriptor::new("cf1", cf_opts);
//!
//! let mut db_opts = Options::default();
//! db_opts.create_missing_column_families(true);
//! db_opts.create_if_missing(true);
//! {
//!     let db = DB::open_cf_descriptors(&db_opts, path, vec![cf]).unwrap();
//! }
//! let _ = DB::destroy(&db_opts, path);
//! ```
//!

#![warn(clippy::pedantic)]
#![allow(
    // Next `cast_*` lints don't give alternatives.
    clippy::cast_possible_wrap, clippy::cast_possible_truncation, clippy::cast_sign_loss,
    // Next lints produce too much noise/false positives.
    clippy::module_name_repetitions, clippy::similar_names, clippy::must_use_candidate,
    // '... may panic' lints.
    // Too much work to fix.
    clippy::missing_errors_doc,
    // False positive: WebSocket
    clippy::doc_markdown,
    clippy::missing_safety_doc,
    clippy::needless_pass_by_value,
    clippy::ptr_as_ptr,
    clippy::missing_panics_doc,
    clippy::from_over_into,
)]

#[macro_use]
mod ffi_util;

pub mod backup;
pub mod checkpoint;
mod column_family;
pub mod compaction_filter;
pub mod compaction_filter_factory;
mod comparator;
mod db;
mod db_iterator;
mod db_options;
mod db_pinnable_slice;
pub mod merge_operator;
pub mod perf;
pub mod properties;
mod slice_transform;
mod snapshot;
mod sst_file_writer;
mod transactions;
mod write_batch;

pub use crate::{
    column_family::{
        AsColumnFamilyRef, BoundColumnFamily, ColumnFamily, ColumnFamilyDescriptor,
        ColumnFamilyRef, DEFAULT_COLUMN_FAMILY_NAME,
    },
    compaction_filter::Decision as CompactionDecision,
<<<<<<< HEAD
    db::{DBCommon, DBWithThreadMode, LiveFile, MultiThreaded, SingleThreaded, ThreadMode, DB},
=======
    db::{DBAccess, DBWithThreadMode, LiveFile, MultiThreaded, SingleThreaded, ThreadMode, DB},
>>>>>>> 4f695895
    db_iterator::{
        DBIterator, DBIteratorWithThreadMode, DBRawIterator, DBRawIteratorWithThreadMode,
        DBWALIterator, Direction, IteratorMode,
    },
    db_options::{
        BlockBasedIndexType, BlockBasedOptions, BottommostLevelCompaction, Cache, CompactOptions,
        CuckooTableOptions, DBCompactionStyle, DBCompressionType, DBPath, DBRecoveryMode,
        DataBlockIndexType, Env, FifoCompactOptions, FlushOptions, IngestExternalFileOptions,
        LogLevel, MemtableFactory, Options, PlainTableFactoryOptions, ReadOptions,
        UniversalCompactOptions, UniversalCompactionStopStyle, WriteOptions,
    },
    db_pinnable_slice::DBPinnableSlice,
    merge_operator::MergeOperands,
    perf::{PerfContext, PerfMetric, PerfStatsLevel},
    slice_transform::SliceTransform,
    snapshot::{Snapshot, SnapshotWithThreadMode},
    sst_file_writer::SstFileWriter,
    transactions::{
        OptimisticTransactionDB, OptimisticTransactionOptions, Transaction, TransactionDB,
        TransactionDBOptions, TransactionOptions,
    },
    write_batch::{WriteBatch, WriteBatchIterator, WriteBatchWithTransaction},
};

use librocksdb_sys as ffi;

use std::error;
use std::fmt;

/// RocksDB error kind.
#[derive(Debug, Clone, PartialEq, Eq)]
pub enum ErrorKind {
    NotFound,
    Corruption,
    NotSupported,
    InvalidArgument,
    IOError,
    MergeInProgress,
    Incomplete,
    ShutdownInProgress,
    TimedOut,
    Aborted,
    Busy,
    Expired,
    TryAgain,
    CompactionTooLarge,
    ColumnFamilyDropped,
    Unknown,
}

/// A simple wrapper round a string, used for errors reported from
/// ffi calls.
#[derive(Debug, Clone, PartialEq)]
pub struct Error {
    message: String,
}

impl Error {
    fn new(message: String) -> Error {
        Error { message }
    }

    pub fn into_string(self) -> String {
        self.into()
    }

    /// Parse corresponding [`ErrorKind`] from error message.
    pub fn kind(&self) -> ErrorKind {
        match self.message.split(':').next().unwrap_or("") {
            "NotFound" => ErrorKind::NotFound,
            "Corruption" => ErrorKind::Corruption,
            "Not implemented" => ErrorKind::NotSupported,
            "Invalid argument" => ErrorKind::InvalidArgument,
            "IO error" => ErrorKind::IOError,
            "Merge in progress" => ErrorKind::MergeInProgress,
            "Result incomplete" => ErrorKind::Incomplete,
            "Shutdown in progress" => ErrorKind::ShutdownInProgress,
            "Operation timed out" => ErrorKind::TimedOut,
            "Operation aborted" => ErrorKind::Aborted,
            "Resource busy" => ErrorKind::Busy,
            "Operation expired" => ErrorKind::Expired,
            "Operation failed. Try again." => ErrorKind::TryAgain,
            "Compaction too large" => ErrorKind::CompactionTooLarge,
            "Column family dropped" => ErrorKind::ColumnFamilyDropped,
            _ => ErrorKind::Unknown,
        }
    }
}

impl AsRef<str> for Error {
    fn as_ref(&self) -> &str {
        &self.message
    }
}

impl From<Error> for String {
    fn from(e: Error) -> String {
        e.message
    }
}

impl error::Error for Error {
    fn description(&self) -> &str {
        &self.message
    }
}

impl fmt::Display for Error {
    fn fmt(&self, formatter: &mut fmt::Formatter) -> Result<(), fmt::Error> {
        self.message.fmt(formatter)
    }
}

#[cfg(test)]
mod test {
    use crate::{
        OptimisticTransactionDB, OptimisticTransactionOptions, Transaction, TransactionDB,
        TransactionDBOptions, TransactionOptions,
    };

    use super::{
        column_family::UnboundColumnFamily,
        db_options::{CacheWrapper, EnvWrapper},
        BlockBasedOptions, BoundColumnFamily, Cache, ColumnFamily, ColumnFamilyDescriptor,
        DBIterator, DBRawIterator, Env, IngestExternalFileOptions, Options,
        PlainTableFactoryOptions, ReadOptions, Snapshot, SstFileWriter, WriteBatch, WriteOptions,
        DB,
    };

    #[test]
    fn is_send() {
        // test (at compile time) that certain types implement the auto-trait Send, either directly for
        // pointer-wrapping types or transitively for types with all Send fields

        fn is_send<T: Send>() {
            // dummy function just used for its parameterized type bound
        }

        is_send::<DB>();
        is_send::<DBIterator<'_>>();
        is_send::<DBRawIterator<'_>>();
        is_send::<Snapshot>();
        is_send::<Options>();
        is_send::<ReadOptions>();
        is_send::<WriteOptions>();
        is_send::<IngestExternalFileOptions>();
        is_send::<BlockBasedOptions>();
        is_send::<PlainTableFactoryOptions>();
        is_send::<ColumnFamilyDescriptor>();
        is_send::<ColumnFamily>();
        is_send::<BoundColumnFamily<'_>>();
        is_send::<UnboundColumnFamily>();
        is_send::<SstFileWriter>();
        is_send::<WriteBatch>();
        is_send::<Cache>();
        is_send::<CacheWrapper>();
        is_send::<Env>();
<<<<<<< HEAD
        is_send::<TransactionDB>();
        is_send::<OptimisticTransactionDB>();
        is_send::<Transaction<'_, TransactionDB>>();
        is_send::<TransactionDBOptions>();
        is_send::<OptimisticTransactionOptions>();
        is_send::<TransactionOptions>();
=======
        is_send::<EnvWrapper>();
>>>>>>> 4f695895
    }

    #[test]
    fn is_sync() {
        // test (at compile time) that certain types implement the auto-trait Sync

        fn is_sync<T: Sync>() {
            // dummy function just used for its parameterized type bound
        }

        is_sync::<DB>();
        is_sync::<Snapshot>();
        is_sync::<Options>();
        is_sync::<ReadOptions>();
        is_sync::<WriteOptions>();
        is_sync::<IngestExternalFileOptions>();
        is_sync::<BlockBasedOptions>();
        is_sync::<PlainTableFactoryOptions>();
        is_sync::<UnboundColumnFamily>();
        is_sync::<ColumnFamilyDescriptor>();
        is_sync::<SstFileWriter>();
        is_sync::<Cache>();
        is_sync::<CacheWrapper>();
        is_sync::<Env>();
<<<<<<< HEAD
        is_sync::<TransactionDB>();
        is_sync::<OptimisticTransactionDB>();
        is_sync::<TransactionDBOptions>();
        is_sync::<OptimisticTransactionOptions>();
        is_sync::<TransactionOptions>();
=======
        is_sync::<EnvWrapper>();
>>>>>>> 4f695895
    }
}<|MERGE_RESOLUTION|>--- conflicted
+++ resolved
@@ -100,11 +100,10 @@
         ColumnFamilyRef, DEFAULT_COLUMN_FAMILY_NAME,
     },
     compaction_filter::Decision as CompactionDecision,
-<<<<<<< HEAD
-    db::{DBCommon, DBWithThreadMode, LiveFile, MultiThreaded, SingleThreaded, ThreadMode, DB},
-=======
-    db::{DBAccess, DBWithThreadMode, LiveFile, MultiThreaded, SingleThreaded, ThreadMode, DB},
->>>>>>> 4f695895
+    db::{
+        DBAccess, DBCommon, DBWithThreadMode, LiveFile, MultiThreaded, SingleThreaded, ThreadMode,
+        DB,
+    },
     db_iterator::{
         DBIterator, DBIteratorWithThreadMode, DBRawIterator, DBRawIteratorWithThreadMode,
         DBWALIterator, Direction, IteratorMode,
@@ -262,16 +261,13 @@
         is_send::<Cache>();
         is_send::<CacheWrapper>();
         is_send::<Env>();
-<<<<<<< HEAD
+        is_send::<EnvWrapper>();
         is_send::<TransactionDB>();
         is_send::<OptimisticTransactionDB>();
         is_send::<Transaction<'_, TransactionDB>>();
         is_send::<TransactionDBOptions>();
         is_send::<OptimisticTransactionOptions>();
         is_send::<TransactionOptions>();
-=======
-        is_send::<EnvWrapper>();
->>>>>>> 4f695895
     }
 
     #[test]
@@ -296,14 +292,11 @@
         is_sync::<Cache>();
         is_sync::<CacheWrapper>();
         is_sync::<Env>();
-<<<<<<< HEAD
+        is_sync::<EnvWrapper>();
         is_sync::<TransactionDB>();
         is_sync::<OptimisticTransactionDB>();
         is_sync::<TransactionDBOptions>();
         is_sync::<OptimisticTransactionOptions>();
         is_sync::<TransactionOptions>();
-=======
-        is_sync::<EnvWrapper>();
->>>>>>> 4f695895
     }
 }