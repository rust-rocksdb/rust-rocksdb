// Copyright 2014 Tyler Neely
//
// Licensed under the Apache License, Version 2.0 (the "License");
// you may not use this file except in compliance with the License.
// You may obtain a copy of the License at
//
// http://www.apache.org/licenses/LICENSE-2.0
//
// Unless required by applicable law or agreed to in writing, software
// distributed under the License is distributed on an "AS IS" BASIS,
// WITHOUT WARRANTIES OR CONDITIONS OF ANY KIND, either express or implied.
// See the License for the specific language governing permissions and
// limitations under the License.
//

//! Rust wrapper for RocksDB.
//!
//! # Examples
//!
//! ```
//!  use rocksdb::DB;
//!  // NB: db is automatically closed at end of lifetime
//!  let db = DB::open_default("path/for/rocksdb/storage").unwrap();
//!  db.put(b"my key", b"my value");
//!  match db.get(b"my key") {
//!     Ok(Some(value)) => println!("retrieved value {}", value.to_utf8().unwrap()),
//!     Ok(None) => println!("value not found"),
//!     Err(e) => println!("operational problem encountered: {}", e),
//!  }
//!  db.delete(b"my key").unwrap();
//! ```
//!

extern crate libc;
extern crate librocksdb_sys as ffi;

#[macro_use]
mod ffi_util;

pub mod backup;
mod comparator;
pub mod merge_operator;
pub mod compaction_filter;
mod db;
mod db_options;

pub use db::{DBCompactionStyle, DBCompressionType, DBIterator, DBRecoveryMode, DBVector,
             Direction, IteratorMode, Snapshot, WriteBatch, new_bloom_filter};

pub use merge_operator::MergeOperands;
pub use compaction_filter::Decision as CompactionDecision;
use std::collections::BTreeMap;
use std::error;
use std::fmt;
use std::path::PathBuf;

/// A RocksDB database.
///
/// See crate level documentation for a simple usage example.
pub struct DB {
    inner: *mut ffi::rocksdb_t,
    cfs: BTreeMap<String, ColumnFamily>,
    path: PathBuf,
}

/// A simple wrapper round a string, used for errors reported from
/// ffi calls.
#[derive(Debug, PartialEq)]
pub struct Error {
    message: String,
}

impl Error {
    fn new(message: String) -> Error {
        Error { message: message }
    }

    pub fn to_string(self) -> String {
        self.into()
    }
}

impl From<Error> for String {
    fn from(e: Error) -> String {
        e.message
    }
}

impl error::Error for Error {
    fn description(&self) -> &str {
        &self.message
    }
}

impl fmt::Display for Error {
    fn fmt(&self, formatter: &mut fmt::Formatter) -> Result<(), fmt::Error> {
        self.message.fmt(formatter)
    }
}

/// For configuring block-based file storage.
pub struct BlockBasedOptions {
    inner: *mut ffi::rocksdb_block_based_table_options_t,
}

/// Database-wide options around performance and behavior.
///
/// Please read [the official tuning guide](https://github.com/facebook/rocksdb/wiki/RocksDB-Tuning-Guide), and most importantly, measure performance under realistic workloads with realistic hardware.
///
/// # Examples
///
/// ```
/// use rocksdb::{Options, DB};
/// use rocksdb::DBCompactionStyle;
///
/// fn badly_tuned_for_somebody_elses_disk() -> DB {
///    let path = "path/for/rocksdb/storage5";
///    let mut opts = Options::default();
///    opts.create_if_missing(true);
///    opts.set_max_open_files(10000);
///    opts.set_use_fsync(false);
///    opts.set_bytes_per_sync(8388608);
///    opts.set_disable_data_sync(false);
///    opts.optimize_for_point_lookup(1024);
///    opts.set_table_cache_num_shard_bits(6);
///    opts.set_max_write_buffer_number(32);
///    opts.set_write_buffer_size(536870912);
///    opts.set_target_file_size_base(1073741824);
///    opts.set_min_write_buffer_number_to_merge(4);
///    opts.set_level_zero_stop_writes_trigger(2000);
///    opts.set_level_zero_slowdown_writes_trigger(0);
///    opts.set_compaction_style(DBCompactionStyle::Universal);
///    opts.set_max_background_compactions(4);
///    opts.set_max_background_flushes(4);
///    opts.set_disable_auto_compactions(true);
///
///    DB::open(&opts, path).unwrap()
/// }
/// ```
pub struct Options {
    inner: *mut ffi::rocksdb_options_t,
}

/// Optionally disable WAL or sync for this write.
///
/// # Examples
///
/// Making an unsafe write of a batch:
///
/// ```
/// use rocksdb::{DB, WriteBatch, WriteOptions};
///
/// let db = DB::open_default("path/for/rocksdb/storage6").unwrap();
///
/// let mut batch = WriteBatch::default();
/// batch.put(b"my key", b"my value");
/// batch.put(b"key2", b"value2");
/// batch.put(b"key3", b"value3");
///
/// let mut write_options = WriteOptions::default();
/// write_options.set_sync(false);
/// write_options.disable_wal(true);
///
/// db.write_opt(batch, &write_options);
/// ```
pub struct WriteOptions {
    inner: *mut ffi::rocksdb_writeoptions_t,
}

<<<<<<< HEAD
pub struct FlushOptions {
    inner: *mut ffi::rocksdb_flushoptions_t,
=======
/// An opaque type used to represent a column family. Returned from some functions, and used
/// in others
#[derive(Copy, Clone)]
pub struct ColumnFamily {
    inner: *mut ffi::rocksdb_column_family_handle_t,
>>>>>>> 60aa9889
}<|MERGE_RESOLUTION|>--- conflicted
+++ resolved
@@ -167,14 +167,13 @@
     inner: *mut ffi::rocksdb_writeoptions_t,
 }
 
-<<<<<<< HEAD
 pub struct FlushOptions {
     inner: *mut ffi::rocksdb_flushoptions_t,
-=======
+}
+
 /// An opaque type used to represent a column family. Returned from some functions, and used
 /// in others
 #[derive(Copy, Clone)]
 pub struct ColumnFamily {
     inner: *mut ffi::rocksdb_column_family_handle_t,
->>>>>>> 60aa9889
 }