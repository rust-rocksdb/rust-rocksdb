--- conflicted
+++ resolved
@@ -77,9 +77,10 @@
     db::DB,
     db_iterator::{DBIterator, DBRawIterator, DBWALIterator, Direction, IteratorMode},
     db_options::{
-        BlockBasedIndexType, BlockBasedOptions, DBCompactionStyle, DBCompressionType,
-        DBRecoveryMode, FlushOptions, MemtableFactory, Options, PlainTableFactoryOptions,
-        ReadOptions, WriteOptions,
+        BlockBasedIndexType, BlockBasedOptions, DataBlockIndexType,
+        DBCompactionStyle, DBCompressionType, DBRecoveryMode, FlushOptions,
+        MemtableFactory, Options, PlainTableFactoryOptions, ReadOptions,
+        WriteOptions,
     },
     db_pinnable_slice::DBPinnableSlice,
     merge_operator::MergeOperands,
@@ -134,168 +135,6 @@
     }
 }
 
-<<<<<<< HEAD
-/// For configuring block-based file storage.
-pub struct BlockBasedOptions {
-    inner: *mut ffi::rocksdb_block_based_table_options_t,
-}
-
-/// Used by BlockBasedOptions::set_index_type.
-pub enum BlockBasedIndexType {
-    /// A space efficient index block that is optimized for
-    /// binary-search-based index.
-    BinarySearch,
-
-    /// The hash index, if enabled, will perform a hash lookup if
-    /// a prefix extractor has been provided through Options::set_prefix_extractor.
-    HashSearch,
-
-    /// A two-level index implementation. Both levels are binary search indexes.
-    TwoLevelIndexSearch,
-}
-
-/// Used by BlockBasedOptions::set_data_block_index_type.
-#[repr(C)]
-pub enum DataBlockIndexType {
-    /// Use binary search when performing point lookup for keys in data blocks.
-    /// This is the default.
-    BinarySearch = 0,
-
-    /// Appends a compact hash table to the end of the data block for efficient indexing. Backwards
-    /// compatible with databases created without this feature. Once turned on, existing data will
-    /// be gradually converted to the hash index format.
-    BinaryAndHash = 1,
-}
-
-/// Defines the underlying memtable implementation.
-/// See https://github.com/facebook/rocksdb/wiki/MemTable for more information.
-pub enum MemtableFactory {
-    Vector,
-    HashSkipList {
-        bucket_count: usize,
-        height: i32,
-        branching_factor: i32,
-    },
-    HashLinkList {
-        bucket_count: usize,
-    },
-}
-
-/// Used with DBOptions::set_plain_table_factory.
-/// See https://github.com/facebook/rocksdb/wiki/PlainTable-Format.
-///
-/// Defaults:
-///  user_key_length: 0 (variable length)
-///  bloom_bits_per_key: 10
-///  hash_table_ratio: 0.75
-///  index_sparseness: 16
-pub struct PlainTableFactoryOptions {
-    pub user_key_length: u32,
-    pub bloom_bits_per_key: i32,
-    pub hash_table_ratio: f64,
-    pub index_sparseness: usize,
-}
-
-/// Database-wide options around performance and behavior.
-///
-/// Please read [the official tuning guide](https://github.com/facebook/rocksdb/wiki/RocksDB-Tuning-Guide), and most importantly, measure performance under realistic workloads with realistic hardware.
-///
-/// # Examples
-///
-/// ```
-/// use rocksdb::{Options, DB};
-/// use rocksdb::DBCompactionStyle;
-///
-/// fn badly_tuned_for_somebody_elses_disk() -> DB {
-///    let path = "path/for/rocksdb/storageX";
-///    let mut opts = Options::default();
-///    opts.create_if_missing(true);
-///    opts.set_max_open_files(10000);
-///    opts.set_use_fsync(false);
-///    opts.set_bytes_per_sync(8388608);
-///    opts.optimize_for_point_lookup(1024);
-///    opts.set_table_cache_num_shard_bits(6);
-///    opts.set_max_write_buffer_number(32);
-///    opts.set_write_buffer_size(536870912);
-///    opts.set_target_file_size_base(1073741824);
-///    opts.set_min_write_buffer_number_to_merge(4);
-///    opts.set_level_zero_stop_writes_trigger(2000);
-///    opts.set_level_zero_slowdown_writes_trigger(0);
-///    opts.set_compaction_style(DBCompactionStyle::Universal);
-///    opts.set_max_background_compactions(4);
-///    opts.set_max_background_flushes(4);
-///    opts.set_disable_auto_compactions(true);
-///
-///    DB::open(&opts, path).unwrap()
-/// }
-/// ```
-pub struct Options {
-    inner: *mut ffi::rocksdb_options_t,
-}
-
-/// Optionally wait for the memtable flush to be performed.
-///
-/// # Examples
-///
-/// Manually flushing the memtable:
-///
-/// ```
-/// use rocksdb::{DB, Options, FlushOptions};
-///
-/// let path = "_path_for_rocksdb_storageY";
-/// {
-///     let db = DB::open_default(path).unwrap();
-///
-///     let mut flush_options = FlushOptions::default();
-///     flush_options.set_wait(true);
-///
-///     db.flush_opt(&flush_options);
-/// }
-/// let _ = DB::destroy(&Options::default(), path);
-/// ```
-pub struct FlushOptions {
-    inner: *mut ffi::rocksdb_flushoptions_t,
-}
-
-/// Optionally disable WAL or sync for this write.
-///
-/// # Examples
-///
-/// Making an unsafe write of a batch:
-///
-/// ```
-/// use rocksdb::{DB, Options, WriteBatch, WriteOptions};
-///
-/// let path = "_path_for_rocksdb_storageY";
-/// {
-///     let db = DB::open_default(path).unwrap();
-///     let mut batch = WriteBatch::default();
-///     batch.put(b"my key", b"my value");
-///     batch.put(b"key2", b"value2");
-///     batch.put(b"key3", b"value3");
-///
-///     let mut write_options = WriteOptions::default();
-///     write_options.set_sync(false);
-///     write_options.disable_wal(true);
-///
-///     db.write_opt(batch, &write_options);
-/// }
-/// let _ = DB::destroy(&Options::default(), path);
-/// ```
-pub struct WriteOptions {
-    inner: *mut ffi::rocksdb_writeoptions_t,
-}
-
-/// An opaque type used to represent a column family. Returned from some functions, and used
-/// in others
-pub struct ColumnFamily {
-    inner: *mut ffi::rocksdb_column_family_handle_t,
-}
-
-unsafe impl Send for ColumnFamily {}
-
-=======
->>>>>>> 3a338598
 #[cfg(test)]
 mod test {
     use super::*;
