[package]
name = "librocksdb-sys"
<<<<<<< HEAD
version = "6.7.0-alpha.1"
=======
version = "6.7.3"
>>>>>>> 2ba70d30
edition = "2018"
authors = ["Karl Hobley <karlhobley10@gmail.com>", "Arkadiy Paronyan <arkadiy@ethcore.io>"]
license = "MIT/Apache-2.0/BSD-3-Clause"
description = "Native bindings to librocksdb"
readme = "README.md"
repository = "https://github.com/rust-rocksdb/rust-rocksdb"
keywords = [ "bindings", "ffi", "rocksdb" ]
categories = [ "api-bindings", "database", "external-ffi-bindings" ]

build = "build.rs"
links = "rocksdb"

[features]
default = [ "static" ]
static = []
snappy = []
lz4 = []
zstd = []
zlib = []
bzip2 = []


[dependencies]
libc = "0.2"

[dev-dependencies]
const-cstr = "0.3"
uuid = { version = "0.8", features = ["v4"] }

[build-dependencies]
cc = { version = "^1.0", features = ["parallel"] }
bindgen = "0.53"
glob = "0.3"<|MERGE_RESOLUTION|>--- conflicted
+++ resolved
@@ -1,10 +1,6 @@
 [package]
 name = "librocksdb-sys"
-<<<<<<< HEAD
-version = "6.7.0-alpha.1"
-=======
 version = "6.7.3"
->>>>>>> 2ba70d30
 edition = "2018"
 authors = ["Karl Hobley <karlhobley10@gmail.com>", "Arkadiy Paronyan <arkadiy@ethcore.io>"]
 license = "MIT/Apache-2.0/BSD-3-Clause"
@@ -14,7 +10,6 @@
 keywords = [ "bindings", "ffi", "rocksdb" ]
 categories = [ "api-bindings", "database", "external-ffi-bindings" ]
 
-build = "build.rs"
 links = "rocksdb"
 
 [features]
