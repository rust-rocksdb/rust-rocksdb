// Copyright 2014 Tyler Neely
//
// Licensed under the Apache License, Version 2.0 (the "License");
// you may not use this file except in compliance with the License.
// You may obtain a copy of the License at
//
// http://www.apache.org/licenses/LICENSE-2.0
//
// Unless required by applicable law or agreed to in writing, software
// distributed under the License is distributed on an "AS IS" BASIS,
// WITHOUT WARRANTIES OR CONDITIONS OF ANY KIND, either express or implied.
// See the License for the specific language governing permissions and
// limitations under the License.
//

extern crate libc;
#[cfg(test)]
extern crate tempdir;

use libc::{c_char, c_uchar, c_int, c_void, size_t, uint64_t};
use std::ffi::CStr;
use std::str::from_utf8;

#[derive(Copy, Clone)]
#[repr(C)]
pub struct DBOptions(pub *const c_void);
#[derive(Copy, Clone)]
#[repr(C)]
pub struct DBInstance(pub *const c_void);
#[derive(Copy, Clone)]
#[repr(C)]
pub struct DBWriteOptions(pub *const c_void);
#[derive(Copy, Clone)]
#[repr(C)]
pub struct DBReadOptions(pub *const c_void);
#[derive(Copy, Clone)]
#[repr(C)]
pub struct DBMergeOperator(pub *const c_void);
#[derive(Copy, Clone)]
#[repr(C)]
pub struct DBBlockBasedTableOptions(pub *const c_void);
#[derive(Copy, Clone)]
#[repr(C)]
pub struct DBCache(pub *const c_void);
#[derive(Copy, Clone)]
#[repr(C)]
pub struct DBFilterPolicy(pub *const c_void);
#[derive(Copy, Clone)]
#[repr(C)]
pub struct DBSnapshot(pub *const c_void);
#[derive(Copy, Clone)]
#[repr(C)]
pub struct DBIterator(pub *const c_void);
#[derive(Copy, Clone)]
#[repr(C)]
pub struct DBCFHandle(pub *const c_void);
#[derive(Copy, Clone)]
#[repr(C)]
pub struct DBWriteBatch(pub *const c_void);
#[derive(Copy, Clone)]
#[repr(C)]
pub struct DBComparator(pub *const c_void);
#[derive(Copy, Clone)]
#[repr(C)]
pub struct DBFlushOptions(pub *const c_void);

pub fn new_bloom_filter(bits: c_int) -> DBFilterPolicy {
    unsafe { rocksdb_filterpolicy_create_bloom(bits) }
}

pub fn new_cache(capacity: size_t) -> DBCache {
    unsafe { rocksdb_cache_create_lru(capacity) }
}

#[derive(Copy, Clone)]
#[repr(C)]
pub enum DBCompressionType {
    DBNo = 0,
    DBSnappy = 1,
    DBZlib = 2,
    DBBz2 = 3,
    DBLz4 = 4,
    DBLz4hc = 5,
}

#[repr(C)]
pub enum DBCompactionStyle {
    DBLevel = 0,
    DBUniversal = 1,
    DBFifo = 2,
}

#[repr(C)]
pub enum DBUniversalCompactionStyle {
    rocksdb_similar_size_compaction_stop_style = 0,
    rocksdb_total_size_compaction_stop_style = 1,
}

pub fn error_message(ptr: *const i8) -> String {
    let c_str = unsafe { CStr::from_ptr(ptr as *const _) };
    let s = from_utf8(c_str.to_bytes()).unwrap().to_owned();
    unsafe {
        libc::free(ptr as *mut c_void);
    }
    s
}

// TODO audit the use of boolean arguments, b/c I think they need to be u8
// instead...
#[link(name = "rocksdb")]
extern "C" {
    pub fn rocksdb_options_create() -> DBOptions;
    pub fn rocksdb_options_destroy(opts: DBOptions);
    pub fn rocksdb_cache_create_lru(capacity: size_t) -> DBCache;
    pub fn rocksdb_cache_destroy(cache: DBCache);
    pub fn rocksdb_block_based_options_create() -> DBBlockBasedTableOptions;
    pub fn rocksdb_block_based_options_destroy(opts: DBBlockBasedTableOptions);
    pub fn rocksdb_block_based_options_set_block_size(
        block_options: DBBlockBasedTableOptions,
        block_size: size_t);
    pub fn rocksdb_block_based_options_set_block_size_deviation(
        block_options: DBBlockBasedTableOptions,
        block_size_deviation: c_int);
    pub fn rocksdb_block_based_options_set_block_restart_interval(
        block_options: DBBlockBasedTableOptions,
        block_restart_interval: c_int);
    pub fn rocksdb_block_based_options_set_cache_index_and_filter_blocks(
        block_options: DBBlockBasedTableOptions, v: c_uchar);
    pub fn rocksdb_block_based_options_set_filter_policy(
        block_options: DBBlockBasedTableOptions,
        filter_policy: DBFilterPolicy);
    pub fn rocksdb_block_based_options_set_no_block_cache(
        block_options: DBBlockBasedTableOptions, no_block_cache: bool);
    pub fn rocksdb_block_based_options_set_block_cache(
        block_options: DBBlockBasedTableOptions, block_cache: DBCache);
    pub fn rocksdb_block_based_options_set_block_cache_compressed(
        block_options: DBBlockBasedTableOptions,
        block_cache_compressed: DBCache);
    pub fn rocksdb_block_based_options_set_whole_key_filtering(
        ck_options: DBBlockBasedTableOptions, doit: bool);
    pub fn rocksdb_options_set_block_based_table_factory(
        options: DBOptions,
        block_options: DBBlockBasedTableOptions);
    pub fn rocksdb_options_increase_parallelism(options: DBOptions,
                                                threads: c_int);
    pub fn rocksdb_options_optimize_level_style_compaction(
        options: DBOptions, memtable_memory_budget: c_int);
    pub fn rocksdb_options_set_create_if_missing(options: DBOptions, v: bool);
    pub fn rocksdb_options_set_max_open_files(options: DBOptions,
                                              files: c_int);
    pub fn rocksdb_options_set_use_fsync(options: DBOptions, v: c_int);
    pub fn rocksdb_options_set_bytes_per_sync(options: DBOptions, bytes: u64);
    pub fn rocksdb_options_set_disable_data_sync(options: DBOptions,
                                                 v: c_int);
    pub fn rocksdb_options_set_allow_os_buffer(options: DBOptions,
                                               is_allow: bool);
    pub fn rocksdb_options_optimize_for_point_lookup(options: DBOptions,
                                                     block_cache_size_mb: u64);
    pub fn rocksdb_options_set_table_cache_numshardbits(options: DBOptions,
                                                        bits: c_int);
    pub fn rocksdb_options_set_max_write_buffer_number(options: DBOptions,
                                                       bufno: c_int);
    pub fn rocksdb_options_set_min_write_buffer_number_to_merge(
        options: DBOptions, bufno: c_int);
    pub fn rocksdb_options_set_level0_file_num_compaction_trigger(
        options: DBOptions, no: c_int);
    pub fn rocksdb_options_set_level0_slowdown_writes_trigger(
        options: DBOptions, no: c_int);
    pub fn rocksdb_options_set_level0_stop_writes_trigger(options: DBOptions,
                                                          no: c_int);
    pub fn rocksdb_options_set_write_buffer_size(options: DBOptions,
                                                 bytes: u64);
    pub fn rocksdb_options_set_target_file_size_base(options: DBOptions,
                                                     bytes: u64);
    pub fn rocksdb_options_set_target_file_size_multiplier(options: DBOptions,
                                                           mul: c_int);
    pub fn rocksdb_options_set_max_bytes_for_level_base(options: DBOptions,
                                                        bytes: u64);
    pub fn rocksdb_options_set_max_bytes_for_level_multiplier(options: DBOptions, mul: c_int);
    pub fn rocksdb_options_set_max_log_file_size(options: DBOptions,
                                                 bytes: u64);
    pub fn rocksdb_options_set_max_manifest_file_size(options: DBOptions,
                                                      bytes: u64);
    pub fn rocksdb_options_set_hash_skip_list_rep(options: DBOptions,
                                                  bytes: u64,
                                                  a1: i32,
                                                  a2: i32);
    pub fn rocksdb_options_set_compaction_style(options: DBOptions,
                                                cs: DBCompactionStyle);
    pub fn rocksdb_options_set_compression(options: DBOptions,
                                           compression_style_no: DBCompressionType);
    pub fn rocksdb_options_set_compression_per_level(options: DBOptions,
                                            level_values: *const DBCompressionType,
                                            num_levels: size_t);
    pub fn rocksdb_options_set_max_background_compactions(
        options: DBOptions, max_bg_compactions: c_int);
    pub fn rocksdb_options_set_max_background_flushes(options: DBOptions,
                                                      max_bg_flushes: c_int);
    pub fn rocksdb_options_set_filter_deletes(options: DBOptions, v: bool);
    pub fn rocksdb_options_set_disable_auto_compactions(options: DBOptions,
                                                        v: c_int);
    pub fn rocksdb_options_set_report_bg_io_stats(options: DBOptions, v: c_int);
    pub fn rocksdb_filterpolicy_create_bloom_full(bits_per_key: c_int)
                                                -> DBFilterPolicy;
    pub fn rocksdb_filterpolicy_create_bloom(bits_per_key: c_int)
                                             -> DBFilterPolicy;
    pub fn rocksdb_open(options: DBOptions,
                        path: *const i8,
                        err: *mut *const i8)
                        -> DBInstance;
    pub fn rocksdb_writeoptions_create() -> DBWriteOptions;
    pub fn rocksdb_writeoptions_destroy(writeopts: DBWriteOptions);
    pub fn rocksdb_writeoptions_set_sync(writeopts: DBWriteOptions, v: bool);
    pub fn rocksdb_writeoptions_disable_WAL(writeopts: DBWriteOptions,
                                            v: c_int);
    pub fn rocksdb_put(db: DBInstance,
                       writeopts: DBWriteOptions,
                       k: *const u8,
                       kLen: size_t,
                       v: *const u8,
                       vLen: size_t,
                       err: *mut *const i8);
    pub fn rocksdb_put_cf(db: DBInstance,
                          writeopts: DBWriteOptions,
                          cf: DBCFHandle,
                          k: *const u8,
                          kLen: size_t,
                          v: *const u8,
                          vLen: size_t,
                          err: *mut *const i8);
    pub fn rocksdb_readoptions_create() -> DBReadOptions;
    pub fn rocksdb_readoptions_destroy(readopts: DBReadOptions);
    pub fn rocksdb_readoptions_set_verify_checksums(readopts: DBReadOptions,
                                                    v: bool);
    pub fn rocksdb_readoptions_set_fill_cache(readopts: DBReadOptions,
                                              v: bool);
    pub fn rocksdb_readoptions_set_snapshot(readopts: DBReadOptions,
                                            snapshot: DBSnapshot); //TODO how do I make this a const ref?
    pub fn rocksdb_readoptions_set_iterate_upper_bound(readopts: DBReadOptions,
                                                       k: *const u8,
                                                       kLen: size_t);
    pub fn rocksdb_readoptions_set_read_tier(readopts: DBReadOptions,
                                             tier: c_int);
    pub fn rocksdb_readoptions_set_tailing(readopts: DBReadOptions, v: bool);

    pub fn rocksdb_get(db: DBInstance,
                       readopts: DBReadOptions,
                       k: *const u8,
                       kLen: size_t,
                       valLen: *const size_t,
                       err: *mut *const i8)
                       -> *mut c_void;
    pub fn rocksdb_get_cf(db: DBInstance,
                          readopts: DBReadOptions,
                          cf_handle: DBCFHandle,
                          k: *const u8,
                          kLen: size_t,
                          valLen: *const size_t,
                          err: *mut *const i8)
                          -> *mut c_void;
    pub fn rocksdb_create_iterator(db: DBInstance,
                                   readopts: DBReadOptions)
                                   -> DBIterator;
    pub fn rocksdb_create_iterator_cf(db: DBInstance,
                                      readopts: DBReadOptions,
                                      cf_handle: DBCFHandle)
                                      -> DBIterator;
    pub fn rocksdb_create_snapshot(db: DBInstance) -> DBSnapshot;
    pub fn rocksdb_release_snapshot(db: DBInstance, snapshot: DBSnapshot);

    pub fn rocksdb_delete(db: DBInstance,
                          writeopts: DBWriteOptions,
                          k: *const u8,
                          kLen: size_t,
                          err: *mut *const i8)
                          -> *mut c_void;
    pub fn rocksdb_delete_cf(db: DBInstance,
                             writeopts: DBWriteOptions,
                             cf: DBCFHandle,
                             k: *const u8,
                             kLen: size_t,
                             err: *mut *const i8)
                             -> *mut c_void;
    pub fn rocksdb_close(db: DBInstance);
    pub fn rocksdb_destroy_db(options: DBOptions,
                              path: *const i8,
                              err: *mut *const i8);
    pub fn rocksdb_repair_db(options: DBOptions,
                             path: *const i8,
                             err: *mut *const i8);
    // Merge
    pub fn rocksdb_merge(db: DBInstance,
                         writeopts: DBWriteOptions,
                         k: *const u8,
                         kLen: size_t,
                         v: *const u8,
                         vLen: size_t,
                         err: *mut *const i8);
    pub fn rocksdb_merge_cf(db: DBInstance,
                            writeopts: DBWriteOptions,
                            cf: DBCFHandle,
                            k: *const u8,
                            kLen: size_t,
                            v: *const u8,
                            vLen: size_t,
                            err: *mut *const i8);
    pub fn rocksdb_mergeoperator_create(
        state: *mut c_void,
        destroy: extern fn(*mut c_void) -> (),
        full_merge: extern fn (arg: *mut c_void,
                               key: *const c_char, key_len: size_t,
                               existing_value: *const c_char,
                               existing_value_len: size_t,
                               operands_list: *const *const c_char,
                               operands_list_len: *const size_t,
                               num_operands: c_int, success: *mut u8,
                               new_value_length: *mut size_t
                               ) -> *const c_char,
        partial_merge: extern fn(arg: *mut c_void,
                                 key: *const c_char, key_len: size_t,
                                 operands_list: *const *const c_char,
                                 operands_list_len: *const size_t,
                                 num_operands: c_int, success: *mut u8,
                                 new_value_length: *mut size_t
                                 ) -> *const c_char,
        delete_value: Option<extern "C" fn(*mut c_void,
                                           value: *const c_char,
                                           value_len: *mut size_t
                                           ) -> ()>,
        name_fn: extern fn(*mut c_void) -> *const c_char,
    ) -> DBMergeOperator;
    pub fn rocksdb_mergeoperator_destroy(mo: DBMergeOperator);
    pub fn rocksdb_options_set_merge_operator(options: DBOptions,
                                              mo: DBMergeOperator);
    // Iterator
    pub fn rocksdb_iter_destroy(iter: DBIterator);
    pub fn rocksdb_iter_valid(iter: DBIterator) -> bool;
    pub fn rocksdb_iter_seek_to_first(iter: DBIterator);
    pub fn rocksdb_iter_seek_to_last(iter: DBIterator);
    pub fn rocksdb_iter_seek(iter: DBIterator, key: *const u8, klen: size_t);
    pub fn rocksdb_iter_next(iter: DBIterator);
    pub fn rocksdb_iter_prev(iter: DBIterator);
    pub fn rocksdb_iter_key(iter: DBIterator, klen: *mut size_t) -> *mut u8;
    pub fn rocksdb_iter_value(iter: DBIterator, vlen: *mut size_t) -> *mut u8;
    pub fn rocksdb_iter_get_error(iter: DBIterator, err: *mut *const u8);
    // Write batch
    pub fn rocksdb_write(db: DBInstance,
                         writeopts: DBWriteOptions,
                         batch: DBWriteBatch,
                         err: *mut *const i8);
    pub fn rocksdb_writebatch_create() -> DBWriteBatch;
    pub fn rocksdb_writebatch_create_from(rep: *const u8,
                                          size: size_t)
                                          -> DBWriteBatch;
    pub fn rocksdb_writebatch_destroy(batch: DBWriteBatch);
    pub fn rocksdb_writebatch_clear(batch: DBWriteBatch);
    pub fn rocksdb_writebatch_count(batch: DBWriteBatch) -> c_int;
    pub fn rocksdb_writebatch_put(batch: DBWriteBatch,
                                  key: *const u8,
                                  klen: size_t,
                                  val: *const u8,
                                  vlen: size_t);
    pub fn rocksdb_writebatch_put_cf(batch: DBWriteBatch,
                                     cf: DBCFHandle,
                                     key: *const u8,
                                     klen: size_t,
                                     val: *const u8,
                                     vlen: size_t);
    pub fn rocksdb_writebatch_merge(batch: DBWriteBatch,
                                    key: *const u8,
                                    klen: size_t,
                                    val: *const u8,
                                    vlen: size_t);
    pub fn rocksdb_writebatch_merge_cf(batch: DBWriteBatch,
                                       cf: DBCFHandle,
                                       key: *const u8,
                                       klen: size_t,
                                       val: *const u8,
                                       vlen: size_t);
    pub fn rocksdb_writebatch_delete(batch: DBWriteBatch,
                                     key: *const u8,
                                     klen: size_t);
    pub fn rocksdb_writebatch_delete_cf(batch: DBWriteBatch,
                                        cf: DBCFHandle,
                                        key: *const u8,
                                        klen: size_t);
    pub fn rocksdb_writebatch_iterate(
        batch: DBWriteBatch,
        state: *mut c_void,
        put_fn: extern fn(state: *mut c_void,
                          k: *const u8, klen: size_t,
                          v: *const u8, vlen: size_t),
        deleted_fn: extern fn(state: *mut c_void,
                              k: *const u8, klen: size_t));
    pub fn rocksdb_writebatch_data(batch: DBWriteBatch,
                                   size: *mut size_t)
                                   -> *const u8;

    // Comparator
    pub fn rocksdb_options_set_comparator(options: DBOptions,
                                          cb: DBComparator);
    pub fn rocksdb_comparator_create(state: *mut c_void,
                                     destroy: extern "C" fn(*mut c_void) -> (),
                                     compare: extern "C" fn(arg: *mut c_void,
                                                            a: *const c_char,
                                                            alen: size_t,
                                                            b: *const c_char,
                                                            blen: size_t)
                                                            -> c_int,
                                     name_fn: extern "C" fn(*mut c_void)
                                                            -> *const c_char)
                                     -> DBComparator;
    pub fn rocksdb_comparator_destroy(cmp: DBComparator);

    // Column Family
    pub fn rocksdb_open_column_families(options: DBOptions,
                                        path: *const i8,
                                        num_column_families: c_int,
                                        column_family_names: *const *const i8,
                                        column_family_options: *const DBOptions,
                                        column_family_handles: *const DBCFHandle,
                                        err: *mut *const i8
                                        ) -> DBInstance;
    pub fn rocksdb_create_column_family(db: DBInstance,
                                        column_family_options: DBOptions,
                                        column_family_name: *const i8,
                                        err: *mut *const i8)
                                        -> DBCFHandle;
    pub fn rocksdb_drop_column_family(db: DBInstance,
                                      column_family_handle: DBCFHandle,
                                      err: *mut *const i8);
    pub fn rocksdb_column_family_handle_destroy(column_family_handle: DBCFHandle);

    // Flush options
    pub fn rocksdb_flushoptions_create() -> DBFlushOptions;
    pub fn rocksdb_flushoptions_destroy(opt: DBFlushOptions);
    pub fn rocksdb_flushoptions_set_wait(opt: DBFlushOptions,
                                         whether_wait: bool);

    pub fn rocksdb_flush(db: DBInstance,
                         options: DBFlushOptions,
                         err: *mut *const i8);

    pub fn rocksdb_approximate_sizes(db: DBInstance,
                                     num_ranges: c_int,
                                     range_start_key: *const *const u8,
                                     range_start_key_len: *const size_t,
                                     range_limit_key: *const *const u8,
                                     range_limit_key_len: *const size_t,
                                     sizes: *mut uint64_t);
    pub fn rocksdb_approximate_sizes_cf(db: DBInstance,
                                        cf: DBCFHandle,
                                        num_ranges: c_int,
                                        range_start_key: *const *const u8,
                                        range_start_key_len: *const size_t,
                                        range_limit_key: *const *const u8,
                                        range_limit_key_len: *const size_t,
                                        sizes: *mut uint64_t);
<<<<<<< HEAD
    pub fn rocksdb_delete_file_in_range(db: DBInstance,
                                        range_start_key: *const u8,
                                        range_start_key_len: size_t,
                                        range_limit_key: *const u8,
                                        range_limit_key_len: size_t,
                                        err: *mut *const i8);
    pub fn rocksdb_delete_file_in_range_cf(db: DBInstance,
                                           cf: DBCFHandle,
                                           range_start_key: *const u8,
                                           range_start_key_len: size_t,
                                           range_limit_key: *const u8,
                                           range_limit_key_len: size_t,
                                           err: *mut *const i8);
=======
    pub fn rocksdb_property_value(db: DBInstance,
                                  propname: *const c_char)
                                  -> *mut c_char;
    pub fn rocksdb_property_value_cf(db: DBInstance,
                                     cf: DBCFHandle,
                                     propname: *const c_char)
                                     -> *mut c_char;
>>>>>>> ffdce61a
}

#[cfg(test)]
mod test {
    use super::*;
    use std::ffi::{CStr, CString};
    use libc::{self, c_void};
    use tempdir::TempDir;

    #[test]
    fn internal() {
        unsafe {
            let opts = rocksdb_options_create();
            assert!(!opts.0.is_null());

            rocksdb_options_increase_parallelism(opts, 0);
            rocksdb_options_optimize_level_style_compaction(opts, 0);
            rocksdb_options_set_create_if_missing(opts, true);

            let rustpath = TempDir::new("_rust_rocksdb_internaltest")
                .expect("");
            let cpath = CString::new(rustpath.path().to_str().unwrap())
                .unwrap();
            let cpath_ptr = cpath.as_ptr();

            let mut err = 0 as *const i8;
            let db = rocksdb_open(opts, cpath_ptr, &mut err);
            assert!(err.is_null(), error_message(err));

            let writeopts = rocksdb_writeoptions_create();
            assert!(!writeopts.0.is_null());

            let key = b"name\x00";
            let val = b"spacejam\x00";
            rocksdb_put(db,
                        writeopts.clone(),
                        key.as_ptr(),
                        4,
                        val.as_ptr(),
                        8,
                        &mut err);
            rocksdb_writeoptions_destroy(writeopts);
            assert!(err.is_null(), error_message(err));

            let readopts = rocksdb_readoptions_create();
            assert!(!readopts.0.is_null());

            let mut val_len = 0;
            rocksdb_get(db,
                        readopts.clone(),
                        key.as_ptr(),
                        4,
                        &mut val_len,
                        &mut err);
            rocksdb_readoptions_destroy(readopts);
            assert!(err.is_null(), error_message(err));

            // flush first to get approximate size later.
            let flush_opt = rocksdb_flushoptions_create();
            rocksdb_flushoptions_set_wait(flush_opt, true);
            rocksdb_flush(db, flush_opt, &mut err);
            rocksdb_flushoptions_destroy(flush_opt);
            assert!(err.is_null(), error_message(err));

            let mut sizes = vec![0; 1];
            rocksdb_approximate_sizes(db,
                                      1,
                                      vec![b"\x00\x00".as_ptr()].as_ptr(),
                                      vec![1].as_ptr(),
                                      vec![b"\xff\x00".as_ptr()].as_ptr(),
                                      vec![1].as_ptr(),
                                      sizes.as_mut_ptr());
            assert_eq!(sizes.len(), 1);
            assert!(sizes[0] > 0);

<<<<<<< HEAD
            rocksdb_delete_file_in_range(db,
                                         b"\x00\x00".as_ptr(),
                                         2,
                                         b"\xff\x00".as_ptr(),
                                         2,
                                         &mut err);
            assert!(err.is_null(), error_message(err));
=======
            let propname = CString::new("rocksdb.total-sst-files-size")
                .unwrap();
            let value = rocksdb_property_value(db, propname.as_ptr());
            assert!(!value.is_null());

            let sst_size =
                CStr::from_ptr(value).to_str().unwrap().parse::<u64>().unwrap();
            assert!(sst_size > 0);
            libc::free(value as *mut c_void);

            let propname = CString::new("fake_key").unwrap();
            let value = rocksdb_property_value(db, propname.as_ptr());
            assert!(value.is_null());
            libc::free(value as *mut c_void);
>>>>>>> ffdce61a

            rocksdb_close(db);
            rocksdb_destroy_db(opts, cpath_ptr, &mut err);
            assert!(err.is_null());
        }
    }
}<|MERGE_RESOLUTION|>--- conflicted
+++ resolved
@@ -456,7 +456,6 @@
                                         range_limit_key: *const *const u8,
                                         range_limit_key_len: *const size_t,
                                         sizes: *mut uint64_t);
-<<<<<<< HEAD
     pub fn rocksdb_delete_file_in_range(db: DBInstance,
                                         range_start_key: *const u8,
                                         range_start_key_len: size_t,
@@ -470,7 +469,6 @@
                                            range_limit_key: *const u8,
                                            range_limit_key_len: size_t,
                                            err: *mut *const i8);
-=======
     pub fn rocksdb_property_value(db: DBInstance,
                                   propname: *const c_char)
                                   -> *mut c_char;
@@ -478,7 +476,6 @@
                                      cf: DBCFHandle,
                                      propname: *const c_char)
                                      -> *mut c_char;
->>>>>>> ffdce61a
 }
 
 #[cfg(test)]
@@ -554,7 +551,6 @@
             assert_eq!(sizes.len(), 1);
             assert!(sizes[0] > 0);
 
-<<<<<<< HEAD
             rocksdb_delete_file_in_range(db,
                                          b"\x00\x00".as_ptr(),
                                          2,
@@ -562,7 +558,7 @@
                                          2,
                                          &mut err);
             assert!(err.is_null(), error_message(err));
-=======
+
             let propname = CString::new("rocksdb.total-sst-files-size")
                 .unwrap();
             let value = rocksdb_property_value(db, propname.as_ptr());
@@ -577,7 +573,6 @@
             let value = rocksdb_property_value(db, propname.as_ptr());
             assert!(value.is_null());
             libc::free(value as *mut c_void);
->>>>>>> ffdce61a
 
             rocksdb_close(db);
             rocksdb_destroy_db(opts, cpath_ptr, &mut err);
