--- conflicted
+++ resolved
@@ -26,13 +26,9 @@
 bzip2 = ["librocksdb-sys/bzip2"]
 
 [dependencies]
+ambassador = "0.2"
 libc = "0.2"
-<<<<<<< HEAD
-librocksdb-sys = { path = "librocksdb-sys", version = "6.11.4" }
-ambassador = "0.2"
-=======
 librocksdb-sys = { path = "librocksdb-sys", version = "6.15.4" }
->>>>>>> 3d320119
 
 [dev-dependencies]
 trybuild = "1.0.21"
