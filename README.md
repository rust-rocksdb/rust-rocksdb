# rust-rocksdb

[![RocksDB build](https://github.com/rust-rocksdb/rust-rocksdb/actions/workflows/rust.yml/badge.svg?branch=master)](https://github.com/rust-rocksdb/rust-rocksdb/actions/workflows/rust.yml)
[![crates.io](https://img.shields.io/crates/v/rocksdb.svg)](https://crates.io/crates/rocksdb)
[![documentation](https://docs.rs/rocksdb/badge.svg)](https://docs.rs/rocksdb)
[![license](https://img.shields.io/crates/l/rocksdb.svg)](https://github.com/rust-rocksdb/rust-rocksdb/blob/master/LICENSE)
[![Gitter chat](https://badges.gitter.im/rust-rocksdb/gitter.svg)](https://gitter.im/rust-rocksdb/lobby)
![rust 1.66.0 required](https://img.shields.io/badge/rust-1.66.0-blue.svg?label=MSRV)

![GitHub commits (since latest release)](https://img.shields.io/github/commits-since/rust-rocksdb/rust-rocksdb/latest.svg)

## Requirements

- Clang and LLVM

## Contributing

Feedback and pull requests welcome! If a particular feature of RocksDB is
important to you, please let me know by opening an issue, and I'll
prioritize it.

## Usage

This binding is statically linked with a specific version of RocksDB. If you
want to build it yourself, make sure you've also cloned the RocksDB and
compression submodules:

```shell
git submodule update --init --recursive
```

## Compression Support

By default, support for [Snappy](https://github.com/google/snappy),
[LZ4](https://github.com/lz4/lz4), [Zstd](https://github.com/facebook/zstd),
[Zlib](https://zlib.net), and [Bzip2](http://www.bzip.org) compression
is enabled through crate features. If support for all of these compression
algorithms is not needed, default features can be disabled and specific
compression algorithms can be enabled. For example, to enable only LZ4
compression support, make these changes to your Cargo.toml:

```toml
[dependencies.rocksdb]
default-features = false
features = ["lz4"]
```

## Multithreaded ColumnFamily alternation

RocksDB allows column families to be created and dropped
from multiple threads concurrently, but this crate doesn't allow it by default
for compatibility. If you need to modify column families concurrently, enable
<<<<<<< HEAD
the crate feature `multi-threaded-cf`, which makes this binding's
data structures use `RwLock` by default. Alternatively, you can directly create
`DBWithThreadMode<MultiThreaded>` without enabling the crate feature.
=======
crate feature called `multi-threaded-cf`, which makes this binding's
data structures to use RwLock by default. Alternatively, you can directly create
`DBWithThreadMode<MultiThreaded>` without enabling the crate feature.

## Sortable keys

There is a library which enables sortable, composable keys [here](https://github.com/pegesund/sortable_rocksdb_keys/tree/master)

This library supports basic types as well as both ascending/descending sorting.
>>>>>>> 0c79e4f1
<|MERGE_RESOLUTION|>--- conflicted
+++ resolved
@@ -50,18 +50,12 @@
 RocksDB allows column families to be created and dropped
 from multiple threads concurrently, but this crate doesn't allow it by default
 for compatibility. If you need to modify column families concurrently, enable
-<<<<<<< HEAD
 the crate feature `multi-threaded-cf`, which makes this binding's
 data structures use `RwLock` by default. Alternatively, you can directly create
-`DBWithThreadMode<MultiThreaded>` without enabling the crate feature.
-=======
-crate feature called `multi-threaded-cf`, which makes this binding's
-data structures to use RwLock by default. Alternatively, you can directly create
 `DBWithThreadMode<MultiThreaded>` without enabling the crate feature.
 
 ## Sortable keys
 
 There is a library which enables sortable, composable keys [here](https://github.com/pegesund/sortable_rocksdb_keys/tree/master)
 
-This library supports basic types as well as both ascending/descending sorting.
->>>>>>> 0c79e4f1
+This library supports basic types as well as both ascending/descending sorting.