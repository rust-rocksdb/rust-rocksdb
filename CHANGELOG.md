# Changelog

## 0.23.0 (2024-12-23)

* Build status badge and other bits in README.md (jdanford)
* Adds `crt_static` method (spector-9)
* Fix `ptr::copy` requires both ptrs to be non-null (ruanpetterson)
* Add portable feature for RocksDB build (sujayakar)
* Update README.md with a new section for the portable feature (sujayakar)
* Update to RocksDB 9.0.0 (Dirreke)
* Add readme for mt_static feature (spector-9)
* Make `BackupEngine` Send (widagdos)
* Add linking `libatomic` command to `build.rs` to allow building (willemolding)
* Revert portable feature as it doesn't do anything (zaidoon1)
* Add delete_range to `OptimisticTransactionDB` (vadim-su)
* Update rust toolchain to 1.70.0 (widagdos)
* Bump snappy to 1.2.0 (aleksuss)
* Document that `default` column family doesn't inherit open options of db (0xdeafbeef)
* Toolchain: pin toolchain to rust 1.70.0 (cratelyn)
* Add clippy MSRV and some clippy fixes (Congyuwang)
* Port all value of `ReadTier` (w41ter)
* Update src/db_options.rs (w41ter)
* Add option `set_avoid_unnecessary_blocking_io` (w41ter)
* Add option to enable autotuned ratelimiter (w41ter)
* Add support for enabling blob cache (exabytes18)
* Fix: android build in 32-bit devices (LucasXu0)
* Support user defined timestamp in rust bindings (siyuan0322)
* Bump lz4 1.10 (agourlay)
* Properties for the `TransactionDB` (4TT1L4)
* Improvements to user defined timestamp (larry0x)
* Implement Sync for `{Bound}ColumnFamily` (jhpratt)
* Use the provided system rocksdb prebuilt on FreeBSD (girlbossceo)
* Deprecated Node version and outdated GitHub Actions (4TT1L4)
* Fix cargo audit check in GitHub Actions CI (aleksuss)
* RUSTSEC-2023-0020: `const-cstr` is Unmaintained (4TT1L4)
* TransactionDB support in MemoryUsageBuilder (4TT1L4)
* Bump `tikv-jemalloc-sys` to 0.6 (0xdeafbeef)
* Improve statistics by auto gen enum Ticker & enum Histogram (rockeet)
* Expose LRU cache options (athre0z)
* Add `Env::from_raw` constructor (jgraettinger)
* Fix unsoundness via impure `AsRef` (niklasf)
* Fix two tests that want to write to the current working directory (mr-c)
* Add missing supported BSD OSes (drizzt)
* Fix column family creation race (stuhood)
* Allow using static feature for the `bindgen` (Congyuwang)
* Use `tempfile` instead of the current working directory (mr-c)
* Update to RocksDB 9.7.4 (niklasf)
* Add `with_capacity_bytes` to `WriteBatch` (0xdeafbeef)
* ci: make most directories read-only before running the tests (mr-c)
* Add `ROCKSDB_SCHED_GETCPU_PRESENT` for Linux build config (popcnt1)
* Add `set_compaction_pri` to `Options` (0xdeafbeef)
* Implement get_db_identity using rocksdb_get_db_identity (evanj)
* Add `lto` feature to enable link-time optimization using `linker-plugin-lto` (0xdeafbeef)
<<<<<<< HEAD
* Add `set_track_and_verify_wals_in_manifest` (evanj)
* Fix some typos (DeVikingMark)
* Fix multiple typos of different importance (crStiv)
* Bump rust version for cargo audit job (aleksuss)
* Update to RocksDB 9.9.3 (niklasf)
=======
* Allow to specify ttl per column family (0xdeafbeef)

## [Breaking Changes]
* Update jemalloc-sys to 0.6.0 (0xdeafbeef)
* Bump MSRV to 1.71.1 (0xdeafbeef)
>>>>>>> 5275b3c7

## 0.22.0 (2024-02-13)

* Free memory on writebatch index and avoid unnecessary clones (jkurian)
* Update snappy to 1.1.10 (timsueberkrueb)
* Prefer rocksdb_free to free for RocksDB memory (niklasf)
* Expose flush_cfs_opt to flush multiple column families (lizhanhui)
* Update to RocksDB 8.3.2 (niklasf)
* Remove temporary boxed keys in batched_multi_get (axnsan12)
* Convert properties to `&PropName` which can be converted at no cost to `&CStr` and `&str` (mina86)
* Bump MSRV to 1.63.0 (mina86)
* Add allow_ingest_behind ffi call for DB Options (siyuan0322)
* Remove wrong outlive requirements for cache in docs (zheland)
* Feat: support `column_family_metadata` and `column_family_metadata_cf` (ovr)
* Update RocksDB to 8.5.3 (niklasf)
* Expose ReadTier publicly (tinct-martini)
* Update RocksDB to 8.6.7 (aleksuss)
* Feat: expose `set_optimize_filters_for_memory` (zaidoon1)
* Feat: expose compression option parallel_threads (zaidoon1)
* Fix: add raw iterator validation before calling next method (aleksuss)
* Fix typo in documentation (jazarine)
* Feat: Expose `set_wal_compression_type` (ovr)
* Update RocksDB to 8.8.1 (zaidoon1)
* Feat: Expose `compact_on_deletion_collector_factory` (zaidoon1)
* Fix bug in DBWALIterator that would return updates before the given sequence (schmidek)
* Feat: Expose wait_for_compact (zaidoon1)
* Feat: Expose `set_auto_readahead_size` (niklasf)
* Update RocksDB to 8.9.1 (zaidoon1)
* Feat: Expose `set_periodic_compaction_seconds` (zaidoon1)
* Update hash commit of the rocksdb submodule to corresponding v8.9.1 (aleksuss)
* Make CompactOptions Send and Sync (GodTamIt)
* Update to RocksDB 8.10.0 (zaidoon1)
* Add WriteBufferManager support (benoitmeriaux)
* Update doc and parameter name for `optimize_for_point_lookup` (XiangpengHao)
* Expose rocksdb cumulative statistics and histograms (AhmedSoliman)
* Make FlushOptions Send and Sync (jansegre)
* Export memory usage builder and MemoryUsage structs to users (AhmedSoliman)

## 0.21.0 (2023-05-09)

* Add doc-check to CI with fix warnings in docs (YuraKotov)
* Fix rustdoc::broken-intra-doc-links errors (YuraKotov)
* Fix 32-bit ARM build (EyeOfPython)
* Allow specifying checksum type (romanz)
* Enable librocksdb-sys to be built by rustc_codegen_cranelift (ZePedroResende)
* Update to RocksDB 8.0.0 (niklasf)
* Block cache creation failure is not recoverable (niklasf)
* Update iOS min version to 12 in the build script (mighty840)
* Actually enable `io-uring` (niklasf)
* Update to RocksDB 8.1.1 (niklasf)
* Add `Cache::new_hyper_clock_cache()` (niklasf)
* Retrieve Value from KeyMayExist if value found in Cache or Memory (Congyuwang)
* Support for comparators as closures (pegesund)
* Fix bug in DBWALIterator that would miss updates (Zagitta)

## 0.20.1 (2023-02-10)

* Fix supporting MSRV 1.60.0 (aleksuss)

## 0.20.0 (2023-02-09)

* Support RocksDB 7.x `BackupEngineOptions` (exabytes18)
* Fix `int128` compatibility check (Dirreke)
* Add `Options::load_latest` method to load the latest options from RockDB (Congyuwang)
* Bump bindgen to 0.64.0 (cwlittle)
* Bump rocksdb to 7.9.2 (kwek20)
* Make `set_snapshot` method public (a14e)
* Add `drop_cf` function to `TransactionDB` (bothra90)
* Bump rocksdb to 7.8.3 (aleksuss)
* Add doc for `set_cache_index_and_filter_blocks` (guerinoni)
* Re-run `build.rs` if env vars change (drahnr)
* Add `WriteBatch::data` method (w41ter)
* Add `DB::open_cf_with_opts` method (w41ter)
* Use lz4-sys crate rather then submodule (niklasf)
* Make create_new_backup_flush generic (minshao)

## 0.19.0 (2022-08-05)

* Add support for building with `io_uring` on Linux (parazyd)
* Change iterators to return Result (mina86)
* Support RocksDB transaction (yiyuanliu)
* Avoid pulling in dependencies via static feature flag (niklasf)
* Bump `rocksdb` to 7.4.4 (niklasf)
* Bump `tikv-jemalloc-sys` to 0.5 (niklasf)
* Update `set_use_fsync` comment (nazar-pc)
* Introduce ReadOptions::set_iterate_range and PrefixRange (mina86)
* Bump `rocksdb` to 7.4.3 (aleksuss)
* Don’t hold onto ReadOptions.inner when iterating (mina86)
* Bump `zstd-sys` from 1.6 to 2.0 (slightknack)
* Enable a building on the iOS platform (dignifiedquire)
* Add DBRawIteratorWithThreadMode::item method (mina86)
* Use NonNull in DBRawIteratorWithThreadMode (mina86)
* Tiny refactoring including fix for UB (niklasf)
* Add batched version MultiGet API (yhchiang-sol)
* Upgrade to rocksdb v7.3.1 (yhchiang-sol)
* Consistently use `ffi_util::to_cpath` to convert `Path` to `CString` (mina86)
* Convert properties to `&CStr` (mina86)
* Allow passing `&CStr` arguments (mina86)
* Fix memory leak when reading properties and avoid memory allocation (mina86)
* Fix Windows UTF-8 build flag (rajivshah3)
* Use more target features to build librocksdb-sys (niklasf)
* Fix `bz_internal_error` symbol multiply defined (nanpuyue)
* Bump rocksdb to 7.1.2 (dignifiedquire)
* Add BlobDB options (dignifiedquire)
* Add snapshot `PinnableSlice` based API (zheland)

## 0.18.0 (2022-02-03)

* Add open_cf_descriptor methods for Secondary and ReadOnly AccessType (steviez)
* Make Ribbon filters available (niklasf)
* Change versioning scheme of `librocksdb-sys` crate (aleksuss)
* Upgrade to RocksDB 6.28.2 (akrylysov)
* Fix theoretical UB while transmuting Arc (niklasf)
* Support configuring bottom-most compression level (mina86)
* Add BlockBasedOptions::set_whole_key_filtering (niklasf)
* Add constants for all supported properties (steviez)
* Make CacheWrapper and EnvWrapper Send and Sync (aleksuss)
* Replace mem::transmute with narrower conversions (niklasf)
* Optimize non-overlapping copy in raw_data (niklasf)
* Support multi_get_* methods (olegnn)
* Optimize multi_get_cf_opt() to use size hint (niklasf)
* Fix typo in set_background_purge_on_iterator_cleanup method (Congyuwang)
* Use external compression crates where possible (Dr-Emann)
* Update compression dependencies (akrylysov)
* Add method for opening DB with ro access and cf descriptors (nikurt)
* Support restoring from a specified backup (GoldenLeaves)
* Add merge operands iterator (0xdeafbeef)
* Derive serde::{Serialize, Deserialize} for configuration enums (thibault-martinez)
* Add feature flag for runtime type information and metadata (jgraettinger)
* Add set_info_log_level to control log verbosity (tkintscher)
* Replace jemalloc-sys for tikv-jemalloc-sys (Rexagon)
* Support UTF-8 file paths on Windows (rajivshah3)
* Support building RocksDB with jemalloc (akrylysov)
* Add rocksdb WAL flush api (duarten)
* Update rocksdb to v6.22.1 (duarten)

## 0.17.0 (2021-07-22)

* Fix `multi_get` method (mikhailOK)
* Bump `librocksdb-sys` up to 6.19.3 (olegnn)
* Add support for the cuckoo table format (rbost)
* RocksDB is not compiled with SSE4 instructions anymore unless the corresponding features are enabled in rustc (mbargull)
* Bump `librocksdb-sys` up to 6.20.3 (olegnn, akrylysov)
* Add `DB::key_may_exist_cf_opt` method (stanislav-tkach)
* Add `Options::set_zstd_max_train_bytes` method (stanislav-tkach)
* Mark Cache and Env as Send and Sync (akrylysov)
* Allow cloning the Cache and Env (duarten)
* Make SSE inclusion conditional for target features (mbargull)
* Use Self where possible (adamnemecek)
* Don't leak dropped column families (ryoqun)

## 0.16.0 (2021-04-18)

* Add `DB::cancel_all_background_work` method (stanislav-tkach)
* Bump `librocksdb-sys` up to 6.13.3 (aleksuss)
* Add `multi_get`, `multi_get_opt`, `multi_get_cf` and `multi_get_cf_opt` `DB` methods (stanislav-tkach)
* Allow setting options on a ColumnFamily (romanz)
* Fix logic related to merge operator settings (BoOTheFurious)
* Export persist_period_sec option and background_threads (developerfred)
* Remove unneeded bindgen features (Kixunil)
* Add merge delete_callback omitted by mistake (zhangsoledad)
* Bump `librocksdb-sys` up to 6.17.3 (ordian)
* Remove the need for `&mut self` in `create_cf` and `drop_cf` (v2) (ryoqun)
* Keep Cache and Env alive with Rc (acrrd)
* Add `DB::open_cf_with_ttl` method (fdeantoni)

## 0.15.0 (2020-08-25)

* Fix building rocksdb library on windows host (aleksuss)
* Add github actions CI for windows build (aleksuss)
* Update doc for `Options::set_compression_type` (wqfish)
* Add clippy linter in CI (aleksuss)
* Use DBPath for backup_restore test (wqfish)
* Allow to build RocksDB with a different stdlib (calavera)
* Add some doc-comments and tiny refactoring (aleksuss)
* Expose `open_with_ttl`. (calavera)
* Fixed build for `x86_64-linux-android` that doesn't support PCLMUL (vimmerru)
* Add support for `SstFileWriter` and `DB::ingest_external_file` (methyl)
* Add set_max_log_file_size and set_recycle_log_file_num to the Options (stanislav-tkach)
* Export the `DEFAULT_COLUMN_FAMILY_NAME` constant (stanislav-tkach)
* Fix slice transformers with no in_domain callback (nelhage)
* Don't segfault on failed a merge operator (nelhage)
* Adding read/write/db/compaction options (linxGnu)
* Add dbpath and env options (linxGnu)
* Add compaction filter factory API (unrealhoang)
* Add link stdlib when linking prebuilt rocksdb (unrealhoang)
* Support fetching sst files metadata, delete files in range, get mem usage (linxGnu)
* Do not set rerun-if-changed=build.rs (xu-cheng)
* Use pretty_assertions in tests (stanislav-tkach)
* librocksdb-sys: update rocksdb to 6.11.4 (ordian)
* Adding backup engine info (linxGnu)
* Implement `Clone` trait for `Options` (stanislav-tkach)
* Added `Send` implementation to `WriteBatch` (stanislav-tkach)
* Extend github actions (stanislav-tkach)
* Avoid copy for merge operator result using delete_callback (xuchen-plus)

## 0.14.0 (2020-04-22)

* Updated lz4 to v1.9.2 (ordian)
* BlockBasedOptions: expose `format_version`, `[index_]block_restart_interval` (ordian)
* Improve `ffi_try` macro to make trailing comma optional (wqfish)
* Add `set_ratelimiter` to the `Options` (PatrickNicholas)
* Add `set_max_total_wal_size` to the `Options` (wqfish)
* Simplify conversion on iterator item (zhangsoledad)
* Add `flush_cf` method to the `DB` (wqfish)
* Fix potential segfault when calling `next` on the `DBIterator` that is at the end of the range (wqfish)
* Move to Rust 2018 (wqfish)
* Fix doc for `WriteBatch::delete` (wqfish)
* Bump `uuid` and `bindgen` dependencies (jonhoo)
* Change APIs that never return error to not return `Result` (wqfish)
* Fix lifetime parameter for iterators (wqfish)
* Add a doc for `optimize_level_style_compaction` method (NikVolf)
* Make `DBPath` use `tempfile` (jder)
* Refactor `db.rs` and `lib.rs` into smaller pieces (jder)
* Check if we're on a big endian system and act upon it (knarz)
* Bump internal snappy version up to 1.1.8 (aleksuss)
* Bump rocksdb version up to 6.7.3 (aleksuss)
* Atomic flush option (mappum)
* Make `set_iterate_upper_bound` method safe (wqfish)
* Add support for data block hash index (dvdplm)
* Add some extra config options (casualjim)
* Add support for range delete APIs (wqfish)
* Improve building `librocksdb-sys` with system libraries (basvandijk)
* Add support for `open_for_read_only` APIs (wqfish)
* Fix doc for `DBRawIterator::prev` and `next` methods (wqfish)
* Add support for `open_as_secondary` APIs (calavera)

## 0.13.0 (2019-11-12)

### Changes

* Added `ReadOptions::set_verify_checksums` and
  `Options::set_level_compaction_dynamic_level_bytes` methods (ordian)
* Array of bytes has been changed for pinnable slice for get operations (nbdd0121)
* Implemented `Sync` for `DBRawIterator` (nbdd0121)
* Removed extra copy in DBRawIterator (nbdd0121)
* Added `Options::max_dict_bytes` and `Options::zstd_max_training_bytes` methods(methyl)
* Added Android support (rtsisyk)
* Added lifetimes for `DBIterator` return types (ngotchac)
* Bumped rocksdb up to 6.2.4 (aleksuss)
* Disabled trait derivation for librocksdb-sys (EyeOfPython)
* Added `DB::get_updates_since()` to iterate write batches in a given sequence (nlfiedler)
* Added `ReadOptions::set_tailing()` to create a tailing iterator that continues to
  iterate over the database as new records are added (cjbradfield)
* Changed column families storing (aleksuss)
* Exposed the `status` method on iterators (rnarubin)

## 0.12.3 (2019-07-19)

### Changes

* Enabled sse4.2/pclmul for accelerated crc32c (yjh0502)
* Added `set_db_write_buffer_size` to the Options API (rnarubin)
* Bumped RocksDB to 6.1.2 (lispy)
* Added `Sync` and `Send` implementations to `Snapshot` (pavel-mukhanov)
* Added `raw_iterator_cf_opt` to the DB API (rnarubin)
* Added `DB::latest_sequence_number` method (vitvakatu)

## 0.12.2 (2019-05-03)

### Changes

* Updated `compact_range_cf` to use generic arguments (romanz)
* Removed allocations from `SliceTransform` implementation (ekmartin)
* Bumped RocksDB to 5.18.3 (baptistejamin)
* Implemented `delete_range` and `delete_range_cf` (baptistejamin)
* Added contribution guide (rhurkes)
* Cleaned up documentation for `ReadOptions.set_iterate_upper_bound` method (xiaobogaga)
* Added `flush` and `flush_opt` operations (valeriansaliou)

## 0.12.1 (2019-03-27)

### Changes

* Added `iterator_cf_opt` function to `DB` (elichai)
* Added `set_allow_mmap_writes` and `set_allow_mmap_reads` functions to `Options` (aleksuss)


## 0.12.0 (2019-03-10)

### Changes

* Added support for PlainTable factories (ekmartin)
* Added ability to restore latest backup (rohitjoshi)
* Added support for pinnable slices (xxuejie)
* Added ability to get property values (ekmartin)
* Simplified opening database when using non-default column families (iSynaptic)
* `ColumnFamily`, `DBIterator` and `DBRawIterator` now have lifetime parameters to prevent using them after the `DB` has been dropped (iSynaptic)
* Creating `DBIterator` and `DBRawIterator` now accept `ReadOptions` (iSynaptic)
* All database operations that accepted byte slices, `&[u8]`, are now generic and accept anything that implements `AsRef<[u8]>` (iSynaptic)
* Bumped RocksDB to version 5.17.2 (aleksuss)
* Added `set_readahead_size` to `ReadOptions` (iSynaptic)
* Updated main example in doc tests (mohanson)
* Updated requirements documentation (jamesray1)
* Implemented `AsRef<[u8]>` for `DBVector` (iSynaptic)


## 0.11.0 (2019-01-10)

### Announcements

* This is the first release under the new [Maintainership](MAINTAINERSHIP.md) model.
  Three contributors have been selected to help maintain this library -- Oleksandr Anyshchenko ([@aleksuss](https://github.com/aleksuss)), Jordan Terrell ([@iSynaptic](https://github.com/iSynaptic)), and Ilya Bogdanov ([@vitvakatu](https://github.com/vitvakatu)). Many thanks to Tyler Neely ([@spacejam](https://github.com/spacejam)) for your support while taking on this new role.

* A [gitter.im chat room](https://gitter.im/rust-rocksdb/Lobby) has been created. Although it's not guaranteed to be "staffed", it may help to collaborate on changes to `rust-rocksdb`.

### Changes

* added LZ4, ZSTD, ZLIB, and BZIP2 compression support (iSynaptic)
* added support for `Checkpoint` (aleksuss)
* added support for `SliceTransform` (spacejam)
* added `DBPath` struct to ensure test databases are cleaned up (ekmartin, iSynaptic)
* fixed `rustfmt.toml` to work with newer `rustfmt` version (ekmartin, iSynaptic)
* bindgen bumped up to 0.43 (s-panferov)
* made `ColumnFamily` struct `Send` (Tpt)
* made `DBIterator` struct `Send` (Elzor)
* `create_cf` and `drop_cf` methods on `DB` now work with immutable references (aleksuss)
* fixed crash in `test_column_family` test on macOS (aleksuss)
* fixed/implemented CI builds for macOS and Windows (aleksuss, iSynaptic)
* exposed `set_skip_stats_update_on_db_open` option (romanz)
* exposed `keep_log_file_num` option (romanz)
* added ability to retrieve `WriteBatch` serialized size (romanz)
* added `set_options` method to `DB` to allow changing options without closing and re-opening the database (romanz)


## 0.10.1 (2018-07-17)

* bump bindgen to 0.37 (ekmartin)
* bump rocksdb to 5.14.2 (ekmartin)
* add disable_cache to block-based options (ekmartin)
* add set_wal_dir (ekmartin)
* add set_memtable_prefix_bloom_ratio (ekmartin)
* add MemtableFactory support (ekmartin)
* add full_iterator (ekmartin)
* allow index type specification on block options (ekmartin)
* fix windows build (iSynaptic)

## 0.10.0 (2018-03-17)

* Bump rocksdb to 5.11.3 (spacejam)

### New Features

* Link with system rocksdb and snappy libs through envvars (ozkriff)

### Breaking Changes

* Fix reverse iteration from a given key (ongardie)

## 0.9.1 (2018-02-10)

### New Features

* SliceTransform support (spacejam)

## 0.9.0 (2018-02-10)

### New Features

* Allow creating iterators over prefixes (glittershark)

### Breaking Changes

* Open cfs with options (garyttierney, rrichardson)
* Non-Associative merge ops (rrichardson)

## 0.8.3 (2018-02-10)

* Bump rocksdb to 5.10.2 (ongardie)
* Add Send marker to Options (iSynaptic)
* Expose advise_random_on_open option (ongardie)

## 0.8.2 (2017-12-28)

* Bump rocksdb to 5.7.1 (jquesnelle)

## 0.8.1 (2017-09-08)

* Added list_cf (jeizsm)

## 0.8.0 (2017-09-02)

* Removed set_disable_data_sync (glittershark)

## 0.7.2 (2017-09-02)

* Bumped rocksdb to 5.6.2 (spacejam)

## 0.7.1 (2017-08-29)

* Bumped rocksdb to 5.6.1 (vmx)

## 0.7 (2017-07-26)

### Breaking Changes

* Bumped rocksdb to 5.4.6 (derekdreery)
* Remove `use_direct_writes` now that `use_direct_io_for_flush_and_compaction` exists (derekdreery)

### New Features

* ReadOptions is now public (rschmukler)
* Implement Clone and AsRef<str> for Error (daboross)
* Support for `seek_for_prev` (kaedroho)
* Support for DirectIO (kaedroho)

### Internal Cleanups

* Fixed race condition in tests (debris)
* Move tests to the default `tests` directory (vmx)

## 0.6.1 (2017-03-13)

### New Features

* Support for raw iterator access (kaedroho)

## 0.6 (2016-12-18)

### Breaking Changes

* Comparator function now returns an Ordering (alexreg)

### New Features

* Compaction filter (tmccombs)
* Support for backups (alexreg)

0.5 (2016-11-20)

### Breaking changes

* No more Writable trait, as WriteBatch is not thread-safe as a DB (spacejam)
* All imports of `rocksdb::rocksdb::*` should now be simply `rocksdb::*` (alexreg)
* All errors changed to use a new `rocksdb::Error` type (kaedroho, alexreg)
* Removed `Options.set_filter_deletes` as it was removed in RocksDB (kaedroho)
* Renamed `add_merge_operator` to `set_merge_operator` and `add_comparator` to `set_comparator` (kaedroho)

### New Features

* Windows support (development by jsgf and arkpar. ported by kaedroho)
* The RocksDB library is now built at crate compile-time and statically linked with the resulting binary (development by jsgf and arkpar. ported by kaedroho)
* Cleaned up and improved coverage and tests of the ffi module (alexreg)
* Added many new methods to the `Options` type (development by ngaut, BusyJay, zhangjinpeng1987, siddontang and hhkbp2. ported by kaedroho)
* Added `len` and `is_empty` methods to `WriteBatch` (development by siddontang. ported by kaedroho)
* Added `path` mathod to `DB` (development by siddontang. ported by kaedroho)
* `DB::open` now accepts any type that implements `Into<Path>` as the path argument (kaedroho)
* `DB` now implements the `Debug` trait (kaedroho)
* Add iterator_cf to snapshot (jezell)
* Changelog started<|MERGE_RESOLUTION|>--- conflicted
+++ resolved
@@ -51,19 +51,12 @@
 * Add `set_compaction_pri` to `Options` (0xdeafbeef)
 * Implement get_db_identity using rocksdb_get_db_identity (evanj)
 * Add `lto` feature to enable link-time optimization using `linker-plugin-lto` (0xdeafbeef)
-<<<<<<< HEAD
 * Add `set_track_and_verify_wals_in_manifest` (evanj)
 * Fix some typos (DeVikingMark)
 * Fix multiple typos of different importance (crStiv)
 * Bump rust version for cargo audit job (aleksuss)
 * Update to RocksDB 9.9.3 (niklasf)
-=======
 * Allow to specify ttl per column family (0xdeafbeef)
-
-## [Breaking Changes]
-* Update jemalloc-sys to 0.6.0 (0xdeafbeef)
-* Bump MSRV to 1.71.1 (0xdeafbeef)
->>>>>>> 5275b3c7
 
 ## 0.22.0 (2024-02-13)
 
