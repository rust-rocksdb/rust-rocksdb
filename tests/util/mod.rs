#![allow(dead_code)]

use std::path::{Path, PathBuf};

use rocksdb::{Options, DB};

/// Temporary database path which calls DB::Destroy when DBPath is dropped.
pub struct DBPath {
    dir: tempfile::TempDir, // kept for cleaning up during drop
    path: PathBuf,
}

impl DBPath {
    /// Produces a fresh (non-existent) temporary path which will be DB::destroy'ed automatically.
    pub fn new(prefix: &str) -> DBPath {
        let dir = tempfile::Builder::new()
            .prefix(prefix)
            .tempdir()
            .expect("Failed to create temporary path for db.");
        let path = dir.path().join("db");

        DBPath { dir, path }
    }
}

impl Drop for DBPath {
    fn drop(&mut self) {
        let opts = Options::default();
        DB::destroy(&opts, &self.path).expect("Failed to destroy temporary DB");
    }
}

/// Convert a DBPath ref to a Path ref.
/// We don't implement this for DBPath values because we want them to
/// exist until the end of their scope, not get passed in to functions and
/// dropped early.
impl AsRef<Path> for &DBPath {
    fn as_ref(&self) -> &Path {
        &self.path
    }
}

<<<<<<< HEAD
#[allow(dead_code)]
pub fn pair(left: &[u8], right: &[u8]) -> (Box<[u8]>, Box<[u8]>) {
    (Box::from(left), Box::from(right))
}

// Use macro rather than functions so that on failure we get line number where
// the macro was instantiated rather than line number inside of a function.
#[allow(unused_macros)]
macro_rules! assert_iter {
    ($iter:expr, $want:expr) => {
        let got = $iter.collect::<Result<Vec<_>, _>>().unwrap();
        assert_eq!(got.as_slice(), &$want);
    };
    (reversed $iter:expr, $want:expr) => {
        let mut got = $iter.collect::<Result<Vec<_>, _>>().unwrap();
        got.reverse();
        assert_eq!(got.as_slice(), &$want);
    };
}

#[allow(unused_imports)]
pub(crate) use assert_iter;
=======
type Pair = (Box<[u8]>, Box<[u8]>);

pub fn pair(left: &[u8], right: &[u8]) -> Pair {
    (Box::from(left), Box::from(right))
}

#[track_caller]
pub fn assert_iter<D: rocksdb::DBAccess>(
    iter: rocksdb::DBIteratorWithThreadMode<'_, D>,
    want: &[Pair],
) {
    assert_eq!(iter.collect::<Vec<_>>().as_slice(), want);
}

#[track_caller]
pub fn assert_iter_reversed<D: rocksdb::DBAccess>(
    iter: rocksdb::DBIteratorWithThreadMode<'_, D>,
    want: &[Pair],
) {
    let mut got = iter.collect::<Vec<_>>();
    got.reverse();
    assert_eq!(got.as_slice(), want);
}
>>>>>>> 908049d9
<|MERGE_RESOLUTION|>--- conflicted
+++ resolved
@@ -2,7 +2,7 @@
 
 use std::path::{Path, PathBuf};
 
-use rocksdb::{Options, DB};
+use rocksdb::{DB, Error, Options};
 
 /// Temporary database path which calls DB::Destroy when DBPath is dropped.
 pub struct DBPath {
@@ -40,30 +40,6 @@
     }
 }
 
-<<<<<<< HEAD
-#[allow(dead_code)]
-pub fn pair(left: &[u8], right: &[u8]) -> (Box<[u8]>, Box<[u8]>) {
-    (Box::from(left), Box::from(right))
-}
-
-// Use macro rather than functions so that on failure we get line number where
-// the macro was instantiated rather than line number inside of a function.
-#[allow(unused_macros)]
-macro_rules! assert_iter {
-    ($iter:expr, $want:expr) => {
-        let got = $iter.collect::<Result<Vec<_>, _>>().unwrap();
-        assert_eq!(got.as_slice(), &$want);
-    };
-    (reversed $iter:expr, $want:expr) => {
-        let mut got = $iter.collect::<Result<Vec<_>, _>>().unwrap();
-        got.reverse();
-        assert_eq!(got.as_slice(), &$want);
-    };
-}
-
-#[allow(unused_imports)]
-pub(crate) use assert_iter;
-=======
 type Pair = (Box<[u8]>, Box<[u8]>);
 
 pub fn pair(left: &[u8], right: &[u8]) -> Pair {
@@ -71,20 +47,14 @@
 }
 
 #[track_caller]
-pub fn assert_iter<D: rocksdb::DBAccess>(
-    iter: rocksdb::DBIteratorWithThreadMode<'_, D>,
-    want: &[Pair],
-) {
-    assert_eq!(iter.collect::<Vec<_>>().as_slice(), want);
+pub fn assert_iter(iter: impl Iterator<Item = Result<Pair, Error>>, want: &[Pair]) {
+    let got = iter.collect::<Result<Vec<_>, _>>().unwrap();
+    assert_eq!(got.as_slice(), want);
 }
 
 #[track_caller]
-pub fn assert_iter_reversed<D: rocksdb::DBAccess>(
-    iter: rocksdb::DBIteratorWithThreadMode<'_, D>,
-    want: &[Pair],
-) {
-    let mut got = iter.collect::<Vec<_>>();
+pub fn assert_iter_reversed(iter: impl Iterator<Item = Result<Pair, Error>>, want: &[Pair]) {
+    let mut got = iter.collect::<Result<Vec<_>, _>>().unwrap();
     got.reverse();
     assert_eq!(got.as_slice(), want);
-}
->>>>>>> 908049d9
+}