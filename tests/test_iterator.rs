// Copyright 2020 Tyler Neely
//
// Licensed under the Apache License, Version 2.0 (the "License");
// you may not use this file except in compliance with the License.
// You may obtain a copy of the License at
//
// http://www.apache.org/licenses/LICENSE-2.0
//
// Unless required by applicable law or agreed to in writing, software
// distributed under the License is distributed on an "AS IS" BASIS,
// WITHOUT WARRANTIES OR CONDITIONS OF ANY KIND, either express or implied.
// See the License for the specific language governing permissions and
// limitations under the License.

mod util;

use pretty_assertions::assert_eq;

use rocksdb::{Direction, IteratorMode, MemtableFactory, Options, DB};
<<<<<<< HEAD
use util::{assert_iter, pair, DBPath};
=======
use util::{assert_iter, assert_iter_reversed, pair, DBPath};
>>>>>>> 908049d9

#[test]
#[allow(clippy::cognitive_complexity)]
fn test_iterator() {
    let n = DBPath::new("_rust_rocksdb_iterator_test");
    {
        const K1: &[u8] = b"k1";
        const K2: &[u8] = b"k2";
        const K3: &[u8] = b"k3";
        const K4: &[u8] = b"k4";
        const V1: &[u8] = b"v1111";
        const V2: &[u8] = b"v2222";
        const V3: &[u8] = b"v3333";
        const V4: &[u8] = b"v4444";

        let db = DB::open_default(&n).unwrap();
        assert!(db.put(K1, V1).is_ok());
        assert!(db.put(K2, V2).is_ok());
        assert!(db.put(K3, V3).is_ok());
        let expected = [pair(K1, V1), pair(K2, V2), pair(K3, V3)];
<<<<<<< HEAD
        assert_iter!(db.iterator(IteratorMode::Start), expected);
        // Test that it's idempotent
        assert_iter!(db.iterator(IteratorMode::Start), expected);
        assert_iter!(db.iterator(IteratorMode::Start), expected);
        assert_iter!(db.iterator(IteratorMode::Start), expected);
        // Test it in reverse a few times
        assert_iter!(reversed db.iterator(IteratorMode::End), expected);
        assert_iter!(reversed db.iterator(IteratorMode::End), expected);
        assert_iter!(reversed db.iterator(IteratorMode::End), expected);
        assert_iter!(reversed db.iterator(IteratorMode::End), expected);
        // Try it forward again
        assert_iter!(db.iterator(IteratorMode::Start), expected);
        assert_iter!(db.iterator(IteratorMode::Start), expected);
=======
        assert_iter(db.iterator(IteratorMode::Start), &expected);
        // Test that it's idempotent
        assert_iter(db.iterator(IteratorMode::Start), &expected);
        assert_iter(db.iterator(IteratorMode::Start), &expected);
        assert_iter(db.iterator(IteratorMode::Start), &expected);
        // Test it in reverse a few times
        assert_iter_reversed(db.iterator(IteratorMode::End), &expected);
        assert_iter_reversed(db.iterator(IteratorMode::End), &expected);
        assert_iter_reversed(db.iterator(IteratorMode::End), &expected);
        assert_iter_reversed(db.iterator(IteratorMode::End), &expected);
        // Try it forward again
        assert_iter(db.iterator(IteratorMode::Start), &expected);
        assert_iter(db.iterator(IteratorMode::Start), &expected);
>>>>>>> 908049d9

        {
            let old_iterator = db.iterator(IteratorMode::Start);
            assert!(db.put(K4, V4).is_ok());
<<<<<<< HEAD
            assert_iter!(old_iterator, expected);
        }
        let expected2 = [pair(K1, V1), pair(K2, V2), pair(K3, V3), pair(K4, V4)];
        assert_iter!(db.iterator(IteratorMode::Start), expected2);
        assert_iter!(
            db.iterator(IteratorMode::From(b"k2", Direction::Forward)),
            expected2[1..]
        );
        assert_iter!(reversed
            db.iterator(IteratorMode::From(b"k2", Direction::Reverse)),
            expected[..2]
        );
        assert_iter!(reversed
            db.iterator(IteratorMode::From(b"zz", Direction::Reverse)),
            expected2
        );

        {
            let test = |valid, key, dir| {
                let mut it = db.iterator(IteratorMode::From(key, dir));
                let value = it.next();
                if valid {
                    assert!(matches!(value, Some(Ok(_))), "{:?}", value);
                } else {
                    assert_eq!(None, value);
                    assert_eq!(None, it.next()); // Iterator is fused
                }
            };

            test(true, b"k0", Direction::Forward);
            test(true, b"k1", Direction::Forward);
            test(true, b"k11", Direction::Forward);
            test(false, b"k5", Direction::Forward);
            test(false, b"k0", Direction::Reverse);
            test(true, b"k1", Direction::Reverse);
            test(true, b"k11", Direction::Reverse);
            test(true, b"k5", Direction::Reverse);
        }
        {
            let mut iterator1 = db.iterator(IteratorMode::From(b"k4", Direction::Forward));
            iterator1.next().unwrap().unwrap();
            assert_eq!(None, iterator1.next());
            assert_eq!(None, iterator1.next());
=======
            assert_iter(old_iterator, &expected);
        }
        let expected2 = [pair(K1, V1), pair(K2, V2), pair(K3, V3), pair(K4, V4)];
        assert_iter(db.iterator(IteratorMode::Start), &expected2);
        assert_iter(
            db.iterator(IteratorMode::From(b"k2", Direction::Forward)),
            &expected2[1..],
        );
        assert_iter_reversed(
            db.iterator(IteratorMode::From(b"k2", Direction::Reverse)),
            &expected[..2],
        );
        assert_iter_reversed(
            db.iterator(IteratorMode::From(b"zz", Direction::Reverse)),
            &expected2,
        );

        {
            let iterator1 = db.iterator(IteratorMode::From(b"k0", Direction::Forward));
            assert!(iterator1.valid());
            let iterator2 = db.iterator(IteratorMode::From(b"k1", Direction::Forward));
            assert!(iterator2.valid());
            let iterator3 = db.iterator(IteratorMode::From(b"k11", Direction::Forward));
            assert!(iterator3.valid());
            let iterator4 = db.iterator(IteratorMode::From(b"k5", Direction::Forward));
            assert!(!iterator4.valid());
            let iterator5 = db.iterator(IteratorMode::From(b"k0", Direction::Reverse));
            assert!(!iterator5.valid());
            let iterator6 = db.iterator(IteratorMode::From(b"k1", Direction::Reverse));
            assert!(iterator6.valid());
            let iterator7 = db.iterator(IteratorMode::From(b"k11", Direction::Reverse));
            assert!(iterator7.valid());
            let iterator8 = db.iterator(IteratorMode::From(b"k5", Direction::Reverse));
            assert!(iterator8.valid());
>>>>>>> 908049d9
        }
        {
            // Chock that set_mode resets the iterator
            let mode = IteratorMode::From(K3, Direction::Forward);
            let mut iterator = db.iterator(mode);
            assert_iter!(&mut iterator, expected2[2..]);
            iterator.set_mode(mode);
            assert_iter!(&mut iterator, expected2[2..]);
        }
    }
}

#[test]
fn test_prefix_iterator() {
    let n = DBPath::new("_rust_rocksdb_prefix_iterator_test");
    {
        const A1: &[u8] = b"aaa1";
        const A2: &[u8] = b"aaa2";
        const B1: &[u8] = b"bbb1";
        const B2: &[u8] = b"bbb2";

        let prefix_extractor = rocksdb::SliceTransform::create_fixed_prefix(3);

        let mut opts = Options::default();
        opts.create_if_missing(true);
        opts.set_prefix_extractor(prefix_extractor);

        let db = DB::open(&opts, &n).unwrap();

        assert!(db.put(A1, A1).is_ok());
        assert!(db.put(A2, A2).is_ok());
        assert!(db.put(B1, B1).is_ok());
        assert!(db.put(B2, B2).is_ok());

<<<<<<< HEAD
        assert_iter!(db.prefix_iterator(b"aaa"), [pair(A1, A1), pair(A2, A2)]);
        assert_iter!(db.prefix_iterator(b"bbb"), [pair(B1, B1), pair(B2, B2)]);
        assert_iter!(db.prefix_iterator(A2), [pair(A2, A2)]);
=======
        assert_iter(db.prefix_iterator(b"aaa"), &[pair(A1, A1), pair(A2, A2)]);
        assert_iter(db.prefix_iterator(b"bbb"), &[pair(B1, B1), pair(B2, B2)]);
        assert_iter(db.prefix_iterator(A2), &[pair(A2, A2)]);
>>>>>>> 908049d9
    }
}

#[test]
fn test_prefix_iterator_uses_full_prefix() {
    // Test scenario derived from GitHub issue #221

    // Explanation: `db.prefix_iterator` sets the underlying
    // options to seek to the first key that matches the *entire*
    // `prefix`. From there, the iterator will continue to read pairs
    // as long as the prefix extracted from `key` matches the
    // prefix extracted from `prefix`.

    let path = DBPath::new("_rust_rocksdb_prefix_iterator_uses_full_prefix_test");
    {
        let data = [
            ([0, 0, 0, 0], b"111"),
            ([0, 0, 0, 1], b"222"),
            ([0, 1, 0, 1], b"333"),
            ([0, 1, 1, 1], b"444"),
            ([0, 1, 2, 1], b"555"),
            ([0, 2, 0, 0], b"666"),
            ([2, 0, 0, 0], b"777"),
            ([2, 2, 2, 2], b"888"),
        ];

        let prefix_extractor = rocksdb::SliceTransform::create_fixed_prefix(1);

        let mut opts = Options::default();
        opts.create_if_missing(true);
        opts.set_prefix_extractor(prefix_extractor);

        let db = DB::open(&opts, &path).unwrap();

        for (key, value) in &data {
            assert!(db.put(key, *value).is_ok());
        }

<<<<<<< HEAD
        assert_iter!(
            db.prefix_iterator(&[0, 1, 1]),
            [
                pair(&[0, 1, 1, 1], b"444"),
                pair(&[0, 1, 2, 1], b"555"),
                pair(&[0, 2, 0, 0], b"666")
            ]
=======
        assert_iter(
            db.prefix_iterator(&[0, 1, 1]),
            &[
                pair(&[0, 1, 1, 1], b"444"),
                pair(&[0, 1, 2, 1], b"555"),
                pair(&[0, 2, 0, 0], b"666"),
            ],
>>>>>>> 908049d9
        );
    }
}

#[test]
fn test_full_iterator() {
    let path = DBPath::new("full_iterator_test");
    {
        const A1: &[u8] = b"aaa1";
        const A2: &[u8] = b"aaa2";
        const B1: &[u8] = b"bbb1";
        const B2: &[u8] = b"bbb2";

        let prefix_extractor = rocksdb::SliceTransform::create_fixed_prefix(3);
        let factory = MemtableFactory::HashSkipList {
            bucket_count: 1_000_000,
            height: 4,
            branching_factor: 4,
        };

        let mut opts = Options::default();
        opts.create_if_missing(true);
        opts.set_prefix_extractor(prefix_extractor);
        opts.set_allow_concurrent_memtable_write(false);
        opts.set_memtable_factory(factory);

        let db = DB::open(&opts, &path).unwrap();

        assert!(db.put(A1, A1).is_ok());
        assert!(db.put(A2, A2).is_ok());
        assert!(db.put(B1, B1).is_ok());
        assert!(db.put(B2, B2).is_ok());

        // A normal iterator won't work here since we're using a HashSkipList for our memory table
        // implementation (which buckets keys based on their prefix):
        let bad_iterator = db.iterator(IteratorMode::Start);
        assert_eq!(bad_iterator.collect::<Vec<_>>(), vec![]);

<<<<<<< HEAD
        assert_iter!(
            db.full_iterator(IteratorMode::Start),
            [pair(A1, A1), pair(A2, A2), pair(B1, B1), pair(B2, B2)]
=======
        assert_iter(
            db.full_iterator(IteratorMode::Start),
            &[pair(A1, A1), pair(A2, A2), pair(B1, B1), pair(B2, B2)],
>>>>>>> 908049d9
        );
    }
}

fn custom_iter(db: &'_ DB) -> impl Iterator<Item = usize> + '_ {
    db.iterator(IteratorMode::Start)
        .map(Result::unwrap)
        .map(|(_, db_value)| db_value.len())
}

#[test]
fn test_custom_iterator() {
    let path = DBPath::new("_rust_rocksdb_custom_iterator_test");
    {
        let mut opts = Options::default();
        opts.create_if_missing(true);
        let db = DB::open(&opts, &path).unwrap();
        let _data = custom_iter(&db).collect::<Vec<usize>>();
    }
}

#[test]
fn test_iterator_outlive_db() {
    let t = trybuild::TestCases::new();
    t.compile_fail("tests/fail/iterator_outlive_db.rs");
}<|MERGE_RESOLUTION|>--- conflicted
+++ resolved
@@ -17,11 +17,7 @@
 use pretty_assertions::assert_eq;
 
 use rocksdb::{Direction, IteratorMode, MemtableFactory, Options, DB};
-<<<<<<< HEAD
-use util::{assert_iter, pair, DBPath};
-=======
 use util::{assert_iter, assert_iter_reversed, pair, DBPath};
->>>>>>> 908049d9
 
 #[test]
 #[allow(clippy::cognitive_complexity)]
@@ -42,55 +38,38 @@
         assert!(db.put(K2, V2).is_ok());
         assert!(db.put(K3, V3).is_ok());
         let expected = [pair(K1, V1), pair(K2, V2), pair(K3, V3)];
-<<<<<<< HEAD
-        assert_iter!(db.iterator(IteratorMode::Start), expected);
+        assert_iter(db.iterator(IteratorMode::Start), &expected);
         // Test that it's idempotent
-        assert_iter!(db.iterator(IteratorMode::Start), expected);
-        assert_iter!(db.iterator(IteratorMode::Start), expected);
-        assert_iter!(db.iterator(IteratorMode::Start), expected);
+        assert_iter(db.iterator(IteratorMode::Start), &expected);
+        assert_iter(db.iterator(IteratorMode::Start), &expected);
+        assert_iter(db.iterator(IteratorMode::Start), &expected);
         // Test it in reverse a few times
-        assert_iter!(reversed db.iterator(IteratorMode::End), expected);
-        assert_iter!(reversed db.iterator(IteratorMode::End), expected);
-        assert_iter!(reversed db.iterator(IteratorMode::End), expected);
-        assert_iter!(reversed db.iterator(IteratorMode::End), expected);
+        assert_iter_reversed(db.iterator(IteratorMode::End), &expected);
+        assert_iter_reversed(db.iterator(IteratorMode::End), &expected);
+        assert_iter_reversed(db.iterator(IteratorMode::End), &expected);
+        assert_iter_reversed(db.iterator(IteratorMode::End), &expected);
         // Try it forward again
-        assert_iter!(db.iterator(IteratorMode::Start), expected);
-        assert_iter!(db.iterator(IteratorMode::Start), expected);
-=======
-        assert_iter(db.iterator(IteratorMode::Start), &expected);
-        // Test that it's idempotent
-        assert_iter(db.iterator(IteratorMode::Start), &expected);
-        assert_iter(db.iterator(IteratorMode::Start), &expected);
-        assert_iter(db.iterator(IteratorMode::Start), &expected);
-        // Test it in reverse a few times
-        assert_iter_reversed(db.iterator(IteratorMode::End), &expected);
-        assert_iter_reversed(db.iterator(IteratorMode::End), &expected);
-        assert_iter_reversed(db.iterator(IteratorMode::End), &expected);
-        assert_iter_reversed(db.iterator(IteratorMode::End), &expected);
-        // Try it forward again
-        assert_iter(db.iterator(IteratorMode::Start), &expected);
-        assert_iter(db.iterator(IteratorMode::Start), &expected);
->>>>>>> 908049d9
+        assert_iter(db.iterator(IteratorMode::Start), &expected);
+        assert_iter(db.iterator(IteratorMode::Start), &expected);
 
         {
             let old_iterator = db.iterator(IteratorMode::Start);
             assert!(db.put(K4, V4).is_ok());
-<<<<<<< HEAD
-            assert_iter!(old_iterator, expected);
+            assert_iter(old_iterator, &expected);
         }
         let expected2 = [pair(K1, V1), pair(K2, V2), pair(K3, V3), pair(K4, V4)];
-        assert_iter!(db.iterator(IteratorMode::Start), expected2);
-        assert_iter!(
+        assert_iter(db.iterator(IteratorMode::Start), &expected2);
+        assert_iter(
             db.iterator(IteratorMode::From(b"k2", Direction::Forward)),
-            expected2[1..]
-        );
-        assert_iter!(reversed
+            &expected2[1..],
+        );
+        assert_iter_reversed(
             db.iterator(IteratorMode::From(b"k2", Direction::Reverse)),
-            expected[..2]
-        );
-        assert_iter!(reversed
+            &expected[..2],
+        );
+        assert_iter_reversed(
             db.iterator(IteratorMode::From(b"zz", Direction::Reverse)),
-            expected2
+            &expected2,
         );
 
         {
@@ -119,50 +98,14 @@
             iterator1.next().unwrap().unwrap();
             assert_eq!(None, iterator1.next());
             assert_eq!(None, iterator1.next());
-=======
-            assert_iter(old_iterator, &expected);
-        }
-        let expected2 = [pair(K1, V1), pair(K2, V2), pair(K3, V3), pair(K4, V4)];
-        assert_iter(db.iterator(IteratorMode::Start), &expected2);
-        assert_iter(
-            db.iterator(IteratorMode::From(b"k2", Direction::Forward)),
-            &expected2[1..],
-        );
-        assert_iter_reversed(
-            db.iterator(IteratorMode::From(b"k2", Direction::Reverse)),
-            &expected[..2],
-        );
-        assert_iter_reversed(
-            db.iterator(IteratorMode::From(b"zz", Direction::Reverse)),
-            &expected2,
-        );
-
-        {
-            let iterator1 = db.iterator(IteratorMode::From(b"k0", Direction::Forward));
-            assert!(iterator1.valid());
-            let iterator2 = db.iterator(IteratorMode::From(b"k1", Direction::Forward));
-            assert!(iterator2.valid());
-            let iterator3 = db.iterator(IteratorMode::From(b"k11", Direction::Forward));
-            assert!(iterator3.valid());
-            let iterator4 = db.iterator(IteratorMode::From(b"k5", Direction::Forward));
-            assert!(!iterator4.valid());
-            let iterator5 = db.iterator(IteratorMode::From(b"k0", Direction::Reverse));
-            assert!(!iterator5.valid());
-            let iterator6 = db.iterator(IteratorMode::From(b"k1", Direction::Reverse));
-            assert!(iterator6.valid());
-            let iterator7 = db.iterator(IteratorMode::From(b"k11", Direction::Reverse));
-            assert!(iterator7.valid());
-            let iterator8 = db.iterator(IteratorMode::From(b"k5", Direction::Reverse));
-            assert!(iterator8.valid());
->>>>>>> 908049d9
         }
         {
             // Chock that set_mode resets the iterator
             let mode = IteratorMode::From(K3, Direction::Forward);
             let mut iterator = db.iterator(mode);
-            assert_iter!(&mut iterator, expected2[2..]);
+            assert_iter(&mut iterator, &expected2[2..]);
             iterator.set_mode(mode);
-            assert_iter!(&mut iterator, expected2[2..]);
+            assert_iter(&mut iterator, &expected2[2..]);
         }
     }
 }
@@ -189,15 +132,9 @@
         assert!(db.put(B1, B1).is_ok());
         assert!(db.put(B2, B2).is_ok());
 
-<<<<<<< HEAD
-        assert_iter!(db.prefix_iterator(b"aaa"), [pair(A1, A1), pair(A2, A2)]);
-        assert_iter!(db.prefix_iterator(b"bbb"), [pair(B1, B1), pair(B2, B2)]);
-        assert_iter!(db.prefix_iterator(A2), [pair(A2, A2)]);
-=======
         assert_iter(db.prefix_iterator(b"aaa"), &[pair(A1, A1), pair(A2, A2)]);
         assert_iter(db.prefix_iterator(b"bbb"), &[pair(B1, B1), pair(B2, B2)]);
         assert_iter(db.prefix_iterator(A2), &[pair(A2, A2)]);
->>>>>>> 908049d9
     }
 }
 
@@ -236,15 +173,6 @@
             assert!(db.put(key, *value).is_ok());
         }
 
-<<<<<<< HEAD
-        assert_iter!(
-            db.prefix_iterator(&[0, 1, 1]),
-            [
-                pair(&[0, 1, 1, 1], b"444"),
-                pair(&[0, 1, 2, 1], b"555"),
-                pair(&[0, 2, 0, 0], b"666")
-            ]
-=======
         assert_iter(
             db.prefix_iterator(&[0, 1, 1]),
             &[
@@ -252,7 +180,6 @@
                 pair(&[0, 1, 2, 1], b"555"),
                 pair(&[0, 2, 0, 0], b"666"),
             ],
->>>>>>> 908049d9
         );
     }
 }
@@ -291,15 +218,9 @@
         let bad_iterator = db.iterator(IteratorMode::Start);
         assert_eq!(bad_iterator.collect::<Vec<_>>(), vec![]);
 
-<<<<<<< HEAD
-        assert_iter!(
-            db.full_iterator(IteratorMode::Start),
-            [pair(A1, A1), pair(A2, A2), pair(B1, B1), pair(B2, B2)]
-=======
         assert_iter(
             db.full_iterator(IteratorMode::Start),
             &[pair(A1, A1), pair(A2, A2), pair(B1, B1), pair(B2, B2)],
->>>>>>> 908049d9
         );
     }
 }
