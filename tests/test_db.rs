--- conflicted
+++ resolved
@@ -20,13 +20,9 @@
 
 use rocksdb::{
     perf::get_memory_usage_stats, BlockBasedOptions, BottommostLevelCompaction, Cache,
-<<<<<<< HEAD
-    CompactOptions, CuckooTableOptions, DBCompactionStyle, DBWithThreadMode, Env, Error, ErrorKind,
-=======
     CompactOptions, CuckooTableOptions, DBAccess, DBCompactionStyle, DBWithThreadMode, Env, Error,
->>>>>>> 4f695895
-    FifoCompactOptions, IteratorMode, MultiThreaded, Options, PerfContext, PerfMetric, ReadOptions,
-    SingleThreaded, SliceTransform, Snapshot, UniversalCompactOptions,
+    ErrorKind, FifoCompactOptions, IteratorMode, MultiThreaded, Options, PerfContext, PerfMetric,
+    ReadOptions, SingleThreaded, SliceTransform, Snapshot, UniversalCompactOptions,
     UniversalCompactionStopStyle, WriteBatch, DB,
 };
 use util::DBPath;
