--- conflicted
+++ resolved
@@ -213,15 +213,9 @@
         let mut readopts = ReadOptions::default();
         readopts.set_iterate_upper_bound(b"k4".to_vec());
 
-<<<<<<< HEAD
-        assert_iter!(
-            db.iterator_opt(IteratorMode::Start, readopts),
-            [pair(b"k1", b"v1"), pair(b"k2", b"v2"), pair(b"k3", b"v3")]
-=======
         assert_iter(
             db.iterator_opt(IteratorMode::Start, readopts),
             &[pair(b"k1", b"v1"), pair(b"k2", b"v2"), pair(b"k3", b"v3")],
->>>>>>> 908049d9
         );
     }
 }
@@ -240,15 +234,9 @@
         let mut readopts = ReadOptions::default();
         readopts.set_iterate_lower_bound(b"k4".to_vec());
 
-<<<<<<< HEAD
-        assert_iter!(
-            db.iterator_opt(IteratorMode::Start, readopts),
-            [pair(b"k4", b"v4"), pair(b"k5", b"v5")]
-=======
         assert_iter(
             db.iterator_opt(IteratorMode::Start, readopts),
             &[pair(b"k4", b"v4"), pair(b"k5", b"v5")],
->>>>>>> 908049d9
         );
     }
 }
@@ -792,15 +780,6 @@
         readopts.set_iterate_lower_bound(b"p1".to_vec());
         readopts.set_pin_data(true);
 
-<<<<<<< HEAD
-        assert_iter!(
-            db.iterator_opt(IteratorMode::Start, readopts),
-            [
-                pair(b"p1_k1", b"v1"),
-                pair(b"p1_k3", b"v3"),
-                pair(b"p1_k4", b"v4")
-            ]
-=======
         assert_iter(
             db.iterator_opt(IteratorMode::Start, readopts),
             &[
@@ -808,7 +787,6 @@
                 pair(b"p1_k3", b"v3"),
                 pair(b"p1_k4", b"v4"),
             ],
->>>>>>> 908049d9
         );
     }
 }
