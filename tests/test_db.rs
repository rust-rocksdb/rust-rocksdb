--- conflicted
+++ resolved
@@ -530,7 +530,6 @@
 }
 
 #[test]
-<<<<<<< HEAD
 fn test_open_cf_with_ttl() {
     let path = DBPath::new("_rust_rocksdb_test_open_cf_with_ttl");
 
@@ -547,7 +546,9 @@
     db.compact_range_cf(cf, None::<&[u8]>, None::<&[u8]>);
 
     assert!(db.get_cf(cf, b"key1").unwrap().is_none());
-=======
+}
+
+#[test]
 fn test_open_as_single_threaded() {
     let primary_path = DBPath::new("_rust_rocksdb_test_open_as_single_threaded");
 
@@ -575,7 +576,6 @@
     // This tests multiple references CANNOT be allowed while creating column families
     let t = trybuild::TestCases::new();
     t.compile_fail("tests/fail/open_with_multiple_refs_as_single_threaded.rs");
->>>>>>> 0b700fe7
 }
 
 #[test]
