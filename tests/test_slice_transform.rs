--- conflicted
+++ resolved
@@ -1,11 +1,6 @@
 extern crate rocksdb;
 
-<<<<<<< HEAD
-use rocksdb::{CreateIter, Options, SliceTransform, DB};
-use util::DBPath;
-=======
 use rocksdb::{prelude::*, SliceTransform, TemporaryDBPath};
->>>>>>> bbbec7f1
 
 #[test]
 pub fn test_slice_transform() {
